--- conflicted
+++ resolved
@@ -17,14 +17,9 @@
 
 process.env.NODE_ENV = "test";
 [
-<<<<<<< HEAD
-  (type == "addons" || type == "") ? require.resolve("../bin/node-scripts/test.addons") : "",
-  (type == "modules"|| type == "") ? require.resolve("../bin/node-scripts/test.modules") : ""
-=======
   type == "modules" && require.resolve("../bin/node-scripts/test.modules"),
   type == "addons" && require.resolve("../bin/node-scripts/test.addons"),
   !type && require.resolve("../bin/node-scripts/test.addons"),
->>>>>>> 0a9aabf3
 ].forEach(function(filepath) {
   filepath && mocha.addFile(filepath);
 })
