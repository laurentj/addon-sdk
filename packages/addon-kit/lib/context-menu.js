/* -*- Mode: Java; tab-width: 2; indent-tabs-mode: nil; c-basic-offset: 2 -*- */
/* vim:set ts=2 sw=2 sts=2 et: */
/* ***** BEGIN LICENSE BLOCK *****
 * Version: MPL 1.1/GPL 2.0/LGPL 2.1
 *
 * The contents of this file are subject to the Mozilla Public License Version
 * 1.1 (the "License"); you may not use this file except in compliance with
 * the License. You may obtain a copy of the License at
 * http://www.mozilla.org/MPL/
 *
 * Software distributed under the License is distributed on an "AS IS" basis,
 * WITHOUT WARRANTY OF ANY KIND, either express or implied. See the License
 * for the specific language governing rights and limitations under the
 * License.
 *
 * The Original Code is Jetpack.
 *
 * The Initial Developer of the Original Code is
 * the Mozilla Foundation.
 * Portions created by the Initial Developer are Copyright (C) 2010
 * the Initial Developer. All Rights Reserved.
 *
 * Contributor(s):
 *   Drew Willcoxon <adw@mozilla.com> (Original Author)
 *   Irakli Gozalishvili <gozala@mozilla.com>
 *
 * Alternatively, the contents of this file may be used under the terms of
 * either the GNU General Public License Version 2 or later (the "GPL"), or
 * the GNU Lesser General Public License Version 2.1 or later (the "LGPL"),
 * in which case the provisions of the GPL or the LGPL are applicable instead
 * of those above. If you wish to allow use of your version of this file only
 * under the terms of either the GPL or the LGPL, and not to allow others to
 * use your version of this file under the terms of the MPL, indicate your
 * decision by deleting the provisions above and replace them with the notice
 * and other provisions required by the GPL or the LGPL. If you do not delete
 * the provisions above, a recipient may use your version of this file under
 * the terms of any one of the MPL, the GPL or the LGPL.
 *
 * ***** END LICENSE BLOCK ***** */

const {Ci} = require("chrome");

if (!require("xul-app").is("Firefox")) {
  throw new Error([
    "The context-menu module currently supports only Firefox.  In the future ",
    "we would like it to support other applications, however.  Please see ",
    "https://bugzilla.mozilla.org/show_bug.cgi?id=560716 for more information."
  ].join(""));
}

const apiUtils = require("api-utils");
const collection = require("collection");
const { Worker } = require("content");
const url = require("url");
const { MatchPattern } = require("match-pattern");
<<<<<<< HEAD
const observerServ = require("observer-service");
=======
const { EventEmitterTrait: EventEmitter } = require("events");
>>>>>>> 8d9c196d

// All user items we add have this class name.
const ITEM_CLASS = "jetpack-context-menu-item";

// Items in the top-level context menu also have this class.
const TOPLEVEL_ITEM_CLASS = "jetpack-context-menu-item-toplevel";

// Items in the overflow submenu also have this class.
const OVERFLOW_ITEM_CLASS = "jetpack-context-menu-item-overflow";

// The ID of the menu separator that separates standard context menu items from
// our user items.
const SEPARATOR_ID = "jetpack-context-menu-separator";

// If more than this number of items are added to the context menu, all items
// overflow into a "Jetpack" submenu.
const OVERFLOW_THRESH_DEFAULT = 10;
const OVERFLOW_THRESH_PREF =
  "extensions.addon-sdk.context-menu.overflowThreshold";

// The label of the overflow sub-<menu>.
//
// TODO: Localize this.
const OVERFLOW_MENU_LABEL = "Add-ons";

// The ID of the overflow sub-<menu>.
const OVERFLOW_MENU_ID = "jetpack-content-menu-overflow-menu";

// The ID of the overflow submenu's <menupopup>.
const OVERFLOW_POPUP_ID = "jetpack-content-menu-overflow-popup";

// These are used by PageContext.isCurrent below.  If the popupNode or any of
// its ancestors is one of these, Firefox uses a tailored context menu, and so
// the page context doesn't apply.
const NON_PAGE_CONTEXT_ELTS = [
  Ci.nsIDOMHTMLAnchorElement,
  Ci.nsIDOMHTMLAppletElement,
  Ci.nsIDOMHTMLAreaElement,
  Ci.nsIDOMHTMLButtonElement,
  Ci.nsIDOMHTMLCanvasElement,
  Ci.nsIDOMHTMLEmbedElement,
  Ci.nsIDOMHTMLImageElement,
  Ci.nsIDOMHTMLInputElement,
  Ci.nsIDOMHTMLIsIndexElement,
  Ci.nsIDOMHTMLMapElement,
  Ci.nsIDOMHTMLMediaElement,
  Ci.nsIDOMHTMLMenuElement,
  Ci.nsIDOMHTMLObjectElement,
  Ci.nsIDOMHTMLOptionElement,
  Ci.nsIDOMHTMLSelectElement,
  Ci.nsIDOMHTMLTextAreaElement,
];

// This object is used elsewhere in this file to access private versions of
// `Item` and `Menu` instances.
const PRIVATE = { valueOf: function valueOf() 'privates accessor' }

exports.Item = apiUtils.publicConstructor(Item);
exports.Menu = apiUtils.publicConstructor(Menu);
exports.Separator = apiUtils.publicConstructor(Separator);


function Item(options) {
  let rules = optionsRules();
  rules.data = {
    map: function (v) v.toString(),
    is: ["string", "undefined"]
  };
  options = apiUtils.validateOptions(options, rules);

  defineItemProps(this, options);

  // TODO: Add setter for this?
  this.__defineGetter__("data", function () {
    return "data" in options ? options.data : undefined;
  });

  this.toString = function Item_toString() {
    return '[object Item "' + options.label + '"]';
  };

  browserManager.addItem(this);
}

function Menu(options) {
  let rules = optionsRules();
  rules.items = {
    is: ["array"]
  };
  options = apiUtils.validateOptions(options, rules);

  defineItemProps(this, options);

  // TODO: Add setter for this?
  this.__defineGetter__("items", function () options.items.slice(0));

  this.toString = function Menu_toString() {
    return '[object Menu "' + options.label + '"]';
  };

  browserManager.addItem(this);
  options.items.forEach(function (i) browserManager.removeItem(i));
}

function Separator() {
  this.toString = function Separator_toString() {
    return "[object Separator]";
  };
}


function Context() {}

function PageContext() {
  this.isCurrent = function PageContext_isCurrent(popupNode) {
    let win = popupNode.ownerDocument.defaultView;
    if (win && !win.getSelection().isCollapsed)
      return false;

    let cursor = popupNode;
    while (cursor && !(cursor instanceof Ci.nsIDOMHTMLHtmlElement)) {
      if (NON_PAGE_CONTEXT_ELTS.some(function (iface) cursor instanceof iface))
        return false;
      cursor = cursor.parentNode;
    }
    return true;
  };
}

PageContext.prototype = new Context();

function SelectorContext(selector) {
  let opts = apiUtils.validateOptions({ selector: selector }, {
    selector: {
      is: ["string"],
      msg: "selector must be a string."
    }
  });

  this.adjustPopupNode = function SelectorContext_adjustPopupNode(node) {
    return closestMatchingAncestor(node);
  };

  this.isCurrent = function SelectorContext_isCurrent(popupNode) {
    return !!closestMatchingAncestor(popupNode);
  };

  // Returns node if it matches selector, or the closest ancestor of node that
  // matches, or null if node and none of its ancestors matches.
  function closestMatchingAncestor(node) {
    let cursor = node;
    while (cursor) {
      if (cursor.mozMatchesSelector(selector))
        return cursor;
      if (cursor instanceof Ci.nsIDOMHTMLHtmlElement)
        break;
      cursor = cursor.parentNode;
    }
    return null;
  }
}

SelectorContext.prototype = new Context();

function SelectionContext() {
  this.isCurrent = function SelectionContext_isCurrent(popupNode) {
    let win = popupNode.ownerDocument.defaultView;
    if (!win)
      return false;
    return !win.getSelection().isCollapsed;
  };
}

SelectionContext.prototype = new Context();

function URLContext(patterns) {
  let opts = apiUtils.validateOptions({ patterns: patterns }, {
    patterns: {
      map: function (v) apiUtils.getTypeOf(v) === "array" ? v : [v],
      ok: function (v) v.every(function (p) typeof(p) === "string"),
      msg: "patterns must be a string or an array of strings."
    }
  });
  try {
    patterns = opts.patterns.map(function (p) new MatchPattern(p));
  }
  catch (err) {
    console.error("Error creating URLContext match pattern:");
    throw err;
  }

  this.isCurrent = function URLContext_isCurrent(popupNode) {
    let url = popupNode.ownerDocument.URL;
    return patterns.some(function (p) p.test(url));
  };
}

URLContext.prototype = new Context();

exports.PageContext = apiUtils.publicConstructor(PageContext);
exports.SelectorContext = apiUtils.publicConstructor(SelectorContext);
exports.SelectionContext = apiUtils.publicConstructor(SelectionContext);
exports.URLContext = apiUtils.publicConstructor(URLContext);


// Returns rules for apiUtils.validateOptions() common to Item and Menu.
function optionsRules() {
  return {
    context: {
      is: ["undefined", "object", "array"],
      ok: function (v) {
        if (!v)
          return true;
        let arr = apiUtils.getTypeOf(v) === "array" ? v : [v];
        return arr.every(function (o) o instanceof Context);
      },
      msg: "The 'context' option must be a Context object or an array of " +
           "Context objects."
    },
    label: {
      map: function (v) v.toString(),
      is: ["string"],
      ok: function (v) !!v,
      msg: "The item must have a non-empty string label."
    },
    contentScript: {
      is: ["string", "array", "undefined"],
      ok: function (v) {
        return apiUtils.getTypeOf(v) !== "array" ||
               v.every(function (s) typeof(s) === "string");
      }
    },
    contentScriptFile: {
      is: ["string", "array", "undefined"],
      ok: function (v) {
        if (!v)
          return true;
        let arr = apiUtils.getTypeOf(v) === "array" ? v : [v];
        try {
          return arr.every(function (s) {
            return apiUtils.getTypeOf(s) === "string" && url.toFilename(s);
          });
        }
        catch (err) {}
        return false;
      },
      msg: "The 'contentScriptFile' option must be a local file URL or " +
           "an array of local file URLs."
    },
    onMessage: {
      is: ["function", "undefined"]
    }
  };
}

// Defines some getters and other properties that are common to Item and Menu.
// item is the Item or Menu object on which to define the properties, and
// options is a validated options object.
function defineItemProps(item, options) {
  // TODO: Add setter for label?  It would require finding the item's DOM
  // element and changing its attributes as well.  Note however that
  // WorkerRegistry relies on label remaining constant, so if setters are added,
  // that would need fixing.
  item.__defineGetter__("label", function () options.label);

  // Stupid ternaries to avoid Spidermonkey strict warnings.
  item.__defineGetter__("contentScript", function () {
    return "contentScript" in options ? options.contentScript : undefined;
  });
  item.__defineGetter__("contentScriptFile", function () {
    return "contentScriptFile" in options ? options.contentScriptFile :
           undefined;
  });

  collection.addCollectionProperty(item, "context");
  if (options.context)
    item.context.add(options.context);

  item.destroy = function Item_destroy() {
    browserManager.removeItem(item);
  };

  // Create a private version of the `item` that is an event emitter.
  let privateItem = EventEmitter.create(item);
  // Override `Object.prototype.valueOf` to make the private version of the
  // item accessible to anyone with access to the `PRIVATE` constant. Only this
  // file has access to `PRIVATE`, so only this file has access to the private
  // version.
  item.valueOf = function Item_valueOf(unlocker) {
    return unlocker === PRIVATE ? privateItem : this;
  };

  // Add all of `privateItem`'s own public methods to the item and bind them to
  // `privateItem`. These are the methods defined by the `EventEmitter` trait.
  // This will allow clients to treat the item as an event emitter.
  Object.keys(privateItem).forEach(function (key) {
    if (key[0] !== "_")
      item[key] = privateItem[key].bind(privateItem);
  });

  // Register a message listener if one was passed to the constructor.
  if ("onMessage" in options)
    privateItem.on("message", options.onMessage);
}

// Does a binary search on elts, a NodeList, and returns the DOM element
// before which an item with targetLabel should be inserted.  null is returned
// if the new item should be inserted at the end.
function insertionPoint(targetLabel, elts) {
  let from = 0;
  let to = elts.length - 1;

  while (from <= to) {
    let i = Math.floor((from + to) / 2);
    let comp = targetLabel.localeCompare(elts[i].getAttribute("label"));
    if (comp < 0)
      to = i - 1;
    else if (comp > 0)
      from = i + 1;
    else
      return elts[i];
  }
  return elts[from] || null;
}


// Keeps track of all browser windows.
let browserManager = {
  items: [],
  windows: [],

  // Registers an item with the manager.  It's added to the context menus of
  // all currently registered windows, and when new windows are registered it
  // will be added to them, too.
  addItem: function browserManager_addItem(item) {
    this.items.push(item);
    this.windows.forEach(function (w) w.addItems([item]));
    this.workerReg.registerItems([item]);
  },

  // Registers the manager to listen for window openings and closings.  Note
  // that calling this method can cause onTrack to be called immediately if
  // there are open windows.
  init: function browserManager_init() {
    require("unload").ensure(this);
    this.workerReg = new WorkerRegistry();
    let windowTracker = new (require("window-utils").WindowTracker)(this);

    // On inner-window-destroyed, remove the destroyed inner window's outer
    // window from the worker registry.
    observerServ.add("inner-window-destroyed", function observe(subj) {
      let innerWinID = subj.QueryInterface(Ci.nsISupportsPRUint64).data;
      this.workerReg.unregisterContentWin(innerWinID);
    }, this);
  },

  // When the window tracker is unloaded, it'll call our onUntrack for every
  // open browser window, so there's no need to do that here.  The only other
  // things to clean up are items and the worker registry.
  unload: function browserManager_unload() {
    this.items.splice(0, this.items.length);
    this.workerReg.destroy();
  },

  // Registers a window with the manager.  This is a WindowTracker callback.
  onTrack: function browserManager_onTrack(window) {
    if (this._isBrowserWindow(window)) {
      let win = new BrowserWindow(window);
      this.windows.push(win);
      win.addItems(this.items);
    }
  },

  // Unregisters a window from the manager.  It's told to undo all menu
  // modifications.  This is a WindowTracker callback.
  onUntrack: function browserManager_onUntrack(window) {
    if (this._isBrowserWindow(window)) {
      for (let i = 0; i < this.windows.length; i++) {
        if (this.windows[i].window == window) {
          let win = this.windows.splice(i, 1)[0];
          win.destroy();
          return;
        }
      }
    }
  },

  // Unregisters an item from the manager.  It's removed from the context menus
  // of all windows that are currently registered.  If the item is not
  // registered, this is a no-op.
  removeItem: function browserManager_removeItem(item) {
    let idx = this.items.indexOf(item);
    if (idx >= 0) {
      this.items.splice(idx, 1);
      this.windows.forEach(function (w) w.removeItems([item]));
      this.workerReg.unregisterItems([item]);
    }
  },

  _isBrowserWindow: function browserManager__isBrowserWindow(win) {
    let winType = win.document.documentElement.getAttribute("windowtype");
    return winType === "navigator:browser";
  }
};


// A type of Worker tailored to our uses.
const ContextMenuWorker = Worker.compose({
  destroy: Worker.required,

  // Returns true if any context listeners are defined in the worker's port.
  anyContextListeners: function CMW_anyContextListeners() {
    return this._port._listeners("context").length > 0;
  },

  // Returns true if any of the context listeners in the worker's port return
  // true.  popupNode is the node that was context-clicked.
  isAnyContextCurrent: function CMW_isAnyContextCurrent(popupNode) {
    let listeners = this._port._listeners("context");
    for (let i = 0; i < listeners.length; i++)
      if (listeners[i].call(this._port._sandbox, popupNode))
        return true;
    return false;
  },

  // Emits a click event in the worker's port.  popupNode is the node that was
  // context-clicked, and clickedItemData is the data of the item that was
  // clicked.
  fireClick: function CMW_fireClick(popupNode, clickedItemData) {
    this._port._emit("click", popupNode, clickedItemData);
  }
});


// This class creates and stores content workers for pairs of menu items and
// content windows.  Since workers need to be looked up every time the context
// menu is shown, the main purpose of this class, in addition to creating and
// storing workers, is to provide fast lookup of workers given a menu item and
// content window.
function WorkerRegistry() {
  // This is a matrix.  The first index addresses content window keys, the
  // second menu item keys.  Each entry in the matrix stores workers for pairs
  // of content windows and menu items.
  //
  // More specifically, workers[w][i] is an array of objects { item, worker }.
  // w is a content window key.  i is a menu item key.  item is a menu item
  // whose key is i.  worker is the content worker created from the window-item
  // pair.
  //
  // Keys are just a way to provide O(1) lookup of a window or item.  Actually,
  // unlike window keys, menu item keys are not required to be unique, which has
  // two consequences: 1) menu item lookup using a key may be more than O(1) in
  // time, and 2) workers[w][i] is an array and not a single object.  Keys are
  // not expected to change over the lifetime of a window or menu item.
  //
  // This structure is fairly simple and allows worker lookups in constant time
  // in the best case.  In the worst case, however -- when all menu items have
  // the same key -- lookup is O(I), where I is the number of items in the
  // registry.  I don't expect any given developer to create many items with the
  // same key, so I think it's a good trade-off.
  //
  // If there are registered windows but no registered items or vice versa, this
  // will be empty.
  this.workers = {};

  // A map of items, item key => item list.  Item keys are not unique, so each
  // maps to a list of items with the same key.
  this.items = {};

  // A map of content windows, window key => window.
  this.wins = {};
}

WorkerRegistry.prototype = {

  // Registers a content window, creating workers for each pair formed by the
  // window and all previously registered menu items.
  registerContentWin: function WR_registerContentWin(win) {
    let winKey = this._winKey(win);
    for (let [itemKey, itemList] in Iterator(this.items)) {
      itemList.forEach(function (item) {
        this._registerPair(win, winKey, item, itemKey);
      }, this);
    }
    this.wins[winKey] = win;
  },

  // Registers an array of menu items, creating workers for each pair formed by
  // the items and all previously registered content windows.
  registerItems: function WR_registerItems(items) {
    items.forEach(function (item) {
      let itemKey = this._itemKey(item);
      for (let [winKey, win] in Iterator(this.wins))
        this._registerPair(win, winKey, item, itemKey);
      this.items[itemKey] = this.items[itemKey] || [];
      this.items[itemKey].push(item);
    }, this);
  },

  // Unregisters a content window, destroying all related workers.
  unregisterContentWin: function WR_unregisterContentWin(innerWinID) {
    let winKey = innerWinID;

    // Sometimes inner-window-destroyed is sent for a window that's not
    // registered, which implies that DOMContentLoaded is not dispatched to any
    // tabbrowser for that inner window's outer window...  So rather than
    // erroneously throwing an error if the window is not registered, don't
    // assume that the window is registered in the first place.

    // Remove the window's entry in the worker matrix.
    if (winKey in this.workers) {
      let itemKeyToEntriesMap = this.workers[winKey];
      for each (let entries in itemKeyToEntriesMap)
        entries.forEach(function (entry) this._destroyEntry(entry), this);
      delete this.workers[winKey];
    }

    // Remove the window from the window map.
    delete this.wins[winKey];
  },

  // Unregisters an array of menu items, destroying all related workers.
  unregisterItems: function WR_unregisterItems(items) {
    // Remove each item in each window-row in the worker matrix.
    items.forEach(function (item) {
      let itemKey = this._itemKey(item);
      for (let [winKey, win] in Iterator(this.wins)) {
        let numEntriesForKeyPair = this._unregisterPair(winKey, item, itemKey);

        // If there are no more worker entries for this window key and item key
        // pair, remove the item-column.
        if (!numEntriesForKeyPair)
          delete this.workers[winKey][itemKey];
      }

      // Remove the item from its list in the map of items.
      if (!(itemKey in this.items))
        throw new Error("Internal error: item key not in item map.");
      let itemList = this.items[itemKey];
      let idx = itemList.indexOf(item);
      if (idx < 0)
        throw new Error("Internal error: item not in item list.");
      itemList.splice(idx, 1);

      // Remove the item key from the map if its chain is empty.
      if (!itemList.length)
        delete this.items[itemKey];
    }, this);
  },

  // Returns the worker for the given window-item pair, or null if none exists.
  find: function WR_find(contentWin, item) {
    let winKey = this._winKey(contentWin);
    if (winKey in this.workers) {
      let itemKey = this._itemKey(item);
      if (itemKey in this.workers[winKey]) {
        let entries = this.workers[winKey][itemKey];
        let idx = this._indexOfEntry(entries, item);
        if (idx >= 0)
          return entries[idx].worker;
      }
    }
    return null;
  },

  // Unregisters all content windows and items, destroying all workers.
  destroy: function WR_destroy() {
    for (let winKey in this.wins)
      this.unregisterContentWin(winKey);

    // Calling unregisterContentWin for all windows clears the window map and
    // the worker matrix.  The only thing left to do is clear the item map.
    for (let [itemKey, itemList] in Iterator(this.items)) {
      itemList.splice(0, itemList.length);
      delete this.items[itemKey];
    }
  },

  // Creates a worker for the given window-item pair and adds it to the worker
  // matrix.
  _registerPair: function WR__registerPair(win, winKey, item, itemKey) {
    let worker = this._makeWorker(win, item);
    this.workers[winKey] = this.workers[winKey] || {};
    this.workers[winKey][itemKey] = this.workers[winKey][itemKey] || [];
    this.workers[winKey][itemKey].push({
      win: win,
      item: item,
      worker: worker
    });
  },

  // Removes the worker entry of the given window-item pair from the worker
  // matrix.  Returns the number of remaining items paired with the window.
  _unregisterPair: function WR__unregisterPair(winKey, item, itemKey) {
    if (!(winKey in this.workers))
      throw new Error("Internal error: window key not in registry.");
    if (!(itemKey in this.workers[winKey]))
      throw new Error("Internal error: item key not in registry.");
    let entries = this.workers[winKey][itemKey];
    let idx = this._indexOfEntry(entries, item);
    if (idx < 0)
      throw new Error("Internal error: target pair not found.");
    this._destroyEntry(entries[idx]);
    entries.splice(idx, 1);
    return entries.length;
  },

  // Returns the index of the worker entry in the given list containing the
  // given item.
  _indexOfEntry: function WR__indexOfEntry(entries, item) {
    let idx = 0;
    for (; idx < entries.length; idx++)
      if (entries[idx].item === item)
        break;
    return idx >= entries.length ? -1 : idx;
  },

  _makeWorker: function WR__makeWorker(win, item) {
    let worker = ContextMenuWorker({
      window: win.wrappedJSObject,
      contentScript: item.contentScript,
      contentScriptFile: item.contentScriptFile,
      onError: function (err) console.exception(err)
    });
    worker.on("message", function workerOnMessage(msg) {
      try {
        item.valueOf(PRIVATE)._emitOnObject(item, "message", msg);
      }
      catch (err) {
        console.exception(err);
      }
    });
    return worker;
  },

  _destroyEntry: function WR__destroyEntry(entry) {
    entry.worker.destroy();
    delete entry.worker;
    delete entry.item;
  },

  _winKey: function WR__winKey(win) {
    return win.
           QueryInterface(Ci.nsIInterfaceRequestor).
           getInterface(Ci.nsIDOMWindowUtils).
           currentInnerWindowID;
  },

  _itemKey: function WR__itemKey(item) {
    // We rely on label remaining constant over the lifetime of the item.
    return item.label;
  }
};


// Keeps track of a single browser window.  Responsible for providing a
// description of the window's current context and determining whether an item
// matches the current context.
//
// TODO: If other apps besides Firefox want to support the context menu in
// whatever way is appropriate for them, plugging in a substitute for this class
// should be the way to do it.  Make it easy for them.  See bug 560716.
function BrowserWindow(window) {
  this.window = window;
  this.doc = window.document;

  let popup = this.doc.getElementById("contentAreaContextMenu");
  if (!popup)
    throw new Error("Internal error: Context menu popup not found.");
  this.contextMenuPopup = new ContextMenuPopup(popup, this);

  // Listen for page loads on the tabbrowser so we can create workers.
  window.gBrowser.addEventListener("DOMContentLoaded", this, false);

  // Register content windows that are already open and loaded.
  let browsers = window.gBrowser.browsers;
  for (let i = 0; i < browsers.length; i++)
    if (browsers[i].contentDocument.readyState === "complete")
      this._registerContentWin(browsers[i].contentWindow);
}

BrowserWindow.prototype = {

  // Adds an array of items to the window's context menu.
  addItems: function BW_addItems(items) {
    this.contextMenuPopup.addItems(items);
  },

  // The context specified for a top-level item may not match exactly the real
  // context that triggers it.  For example, if the user context-clicks a span
  // inside an anchor, we want items that specify an anchor context to be
  // triggered, but the real context will indicate that the span was clicked,
  // not the anchor.  Where the real context and an item's context conflict,
  // clients should be given the item's context, and this method can be used to
  // make such adjustments.  Returns an adjusted popupNode.
  adjustPopupNode: function BW_adjustPopupNode(popupNode, topLevelItem) {
    for (let ctxt in topLevelItem.context) {
      if (typeof(ctxt.adjustPopupNode) === "function") {
        let ctxtNode = ctxt.adjustPopupNode(popupNode);
        if (ctxtNode) {
          popupNode = ctxtNode;
          break;
        }
      }
    }
    return popupNode;
  },

  // Returns true if all of item's contexts are current in the window.
  areAllContextsCurrent: function BW_areAllContextsCurrent(item, popupNode) {
    let win = popupNode.ownerDocument.defaultView;
    let worker = browserManager.workerReg.find(win, item);

    // If the worker for the content-window-item pair doesn't exist (e.g.,
    // because the page hasn't loaded yet), we can't really make a good decision
    // since the content script may have a context listener.  So just don't show
    // the item at all.
    if (!worker)
      return false;

    // If there are no contexts given at all, the page context applies.
    let hasContentContext = worker.anyContextListeners();
    if (!hasContentContext && !item.context.length)
      return new PageContext().isCurrent(popupNode);

    // Otherwise, determine if all given contexts are current.  Evaluate the
    // declarative contexts first and the worker's context listeners last.  That
    // way the listener might be able to avoid some work.
    let curr = true;
    for (let ctxt in item.context) {
      curr = curr && ctxt.isCurrent(popupNode);
      if (!curr)
        return false;
    }
    return !hasContentContext || worker.isAnyContextCurrent(popupNode);
  },

  // Sets this.popupNode to the node the user context-clicked to invoke the
  // context menu.  For Gecko 2.0 and later, triggerNode is this node; if it's
  // falsey, document.popupNode is used.  Returns the popupNode.
  capturePopupNode: function BW_capturePopupNode(triggerNode) {
    this.popupNode = triggerNode || this.doc.popupNode;
    if (!this.popupNode)
      console.warn("popupNode is null.");
    return this.popupNode;
  },

  // Undoes all modifications to the window's context menu.  The BrowserWindow
  // should not be used afterward.
  destroy: function BW_destroy() {
    this.contextMenuPopup.destroy();
    this.window.gBrowser.removeEventListener("DOMContentLoaded", this, false);
  },

  // Emits a click event in the port of the content worker related to item and
  // popupNode's content window.  Listeners will be passed popupNode and
  // clickedItemData.
  fireClick: function BW_fireClick(item, popupNode, clickedItemData) {
    let win = popupNode.ownerDocument.defaultView;
    let worker = browserManager.workerReg.find(win, item);
    if (worker)
      worker.fireClick(popupNode, clickedItemData);
  },

  // Removes an array of items from the window's context menu.
  removeItems: function BW_removeItems(items) {
    this.contextMenuPopup.removeItems(items);
  },

  // Handles content window loads.
  handleEvent: function BW_handleEvent(event) {
    try {
      switch (event.type) {
      case "DOMContentLoaded":
        if (event.target.defaultView)
          this._registerContentWin(event.target.defaultView);
        break;
      }
    }
    catch (err) {
      console.exception(err);
    }
  },

  _registerContentWin: function BW__registerContentWin(win) {
    browserManager.workerReg.registerContentWin(win);
  }
};


// Represents a container of items that's the child of the given Menu and Popup.
// popupElt is a <menupopup> that represents the popup in the DOM, and window is
// the BrowserWindow containing the popup.  The popup is responsible for
// creating and adding items to poupElt and handling command events.
function Popup(parentMenu, parentPopup, popupElt, window) {
  this.parentMenu = parentMenu;
  this.parentPopup = parentPopup;
  this.popupElt = popupElt;
  this.window = window;
  this.doc = popupElt.ownerDocument;

  // Keeps track of the DOM elements owned by this popup: { item, elt }.
  this.itemWrappers = [];

  popupElt.addEventListener("command", this, false);
}

Popup.prototype = {

  // Adds an array of items to the popup.
  addItems: function Popup_addItems(items) {
    for (let i = 0; i < items.length; i++) {
      let wrapper = { item: items[i], elt: this._makeItemElt(items[i]) };
      this.itemWrappers.push(wrapper);
      this.popupElt.appendChild(wrapper.elt);
    }
  },

  // Undoes all modifications to the popup.  The popup should not be used
  // afterward.
  destroy: function Popup_destroy() {
    this.popupElt.removeEventListener("command", this, false);
  },

  // The popup is responsible for two command events: those originating at items
  // in the popup and those bubbling to the popup's parent menu.  In the first
  // case the popup dispatches a click to the item, and in the second the popup
  // dispatches a click to its parent menu -- in that order.
  handleEvent: function Popup_handleEvent(event) {
    try {
      let elt = event.target;
      if (elt.className.split(/\s+/).indexOf(ITEM_CLASS) >= 0) {
        // If the event originated at an item in the popup, dispatch a click.
        // Also set Popup.clickedItem and popupNode so ancestor popups know
        // which item was clicked and under what context.
        let childItemWrapper = this._findItemWrapper(elt);
        if (childItemWrapper) {
          let clickedItem = childItemWrapper.item;
          let topLevelItem = this._topLevelItem(clickedItem);
          let popupNode = this.window.adjustPopupNode(this.window.popupNode,
                                                      topLevelItem);
          Popup.clickedItem = clickedItem;
          Popup.popupNode = popupNode;
          this.window.fireClick(clickedItem, popupNode, clickedItem.data);
        }

        // Dispatch a click to this popup's parent menu.
        if (this.parentMenu) {
          this.window.fireClick(this.parentMenu, Popup.popupNode,
                                Popup.clickedItem.data);
        }
      }
    }
    catch (err) {
      console.exception(err);
    }
  },

  // Returns true if the DOM element is owned by the wrapper.
  _eltMatchesItemWrapper: function Popup__eltMatchesItemWrap(elt, itemWrapper) {
    return elt == itemWrapper.elt;
  },

  // Given a DOM element, returns the item wrapper that owns it or null if none.
  _findItemWrapper: function Popup__findItemWrapper(elt) {
    for (let i = 0; i < this.itemWrappers.length; i++) {
      let wrapper = this.itemWrappers[i];
      if (this._eltMatchesItemWrapper(elt, wrapper))
        return wrapper;
    }
    return null;
  },

  // Returns a DOM element representing the item.  All elements will have the
  // ITEM_CLASS class, and className can optionally be used to add another.
  _makeItemElt: function Popup__makeItemElt(item, className) {
    let elt = item instanceof Item ? this._makeMenuitem(item, className) :
              item instanceof Menu ? this._makeMenu(item, className) :
              item instanceof Separator ? this._makeSeparator(className) :
              null;
    if (!elt)
      throw new Error("Internal error: can't make element, unknown item type");

    return elt;
  },

  // Returns a new <menu> representing the menu.
  _makeMenu: function Popup__makeMenu(menu, className) {
    let menuElt = this.doc.createElement("menu");
    menuElt.className = ITEM_CLASS + (className ? " " + className : "");
    menuElt.setAttribute("label", menu.label);
    let popupElt = this.doc.createElement("menupopup");
    menuElt.appendChild(popupElt);

    // Once items are added, this value can be thrown away.  The popup handles
    // popupshowing on its own.
    let popup = new Popup(menu, this, popupElt, this.window);
    popup.addItems(menu.items);

    return menuElt;
  },

  // Returns a new <menuitem> representing the item.
  _makeMenuitem: function Popup__makeMenuitem(item, className) {
    let elt = this.doc.createElement("menuitem");
    elt.className = ITEM_CLASS + (className ? " " + className : "");
    elt.setAttribute("label", item.label);
    if (item.data)
      elt.setAttribute("value", item.data);
    return elt;
  },

  // Returns a new <menuseparator>.
  _makeSeparator: function Popup__makeSeparator(className) {
    let elt = this.doc.createElement("menuseparator");
    elt.className = ITEM_CLASS + (className ? " " + className : "");
    return elt;
  },

  // Returns the top-level menu that contains item or item if it is top-level.
  _topLevelItem: function Popup__topLevelItem(item) {
    let popup = this;
    let topLevelItem = item;
    while (popup.parentPopup) {
      topLevelItem = popup.parentMenu;
      popup = popup.parentPopup;
    }
    return topLevelItem;
  }
};


// A subclass of Popup, this represents a window's context menu popup.  It's
// responsible for hiding and showing items according to the window's current
// context.
function ContextMenuPopup(popupElt, window) {
  const self = this;
  Popup.call(this, null, null, popupElt, window);

  // Adds an array of items to the popup.
  this.addItems = function CMP_addItems(items) {
    // Don't do anything if there are no items.
    if (items.length) {
      ensureStaticEltsExist();
      ensureListeningForPopups();

      // Add each item to the top-level menu and the overflow submenu.
      let submenuPopup = overflowPopup();
      for (let i = 0; i < items.length; i++) {
        let item = items[i];
        let wrapper = {
          item: item,
          elt: this._makeItemElt(item, TOPLEVEL_ITEM_CLASS),
          overflowElt: this._makeItemElt(item, OVERFLOW_ITEM_CLASS)
        };
        this.itemWrappers.push(wrapper);

        let targetElt = insertionPoint(item.label, topLevelElts());
        this.popupElt.insertBefore(wrapper.elt, targetElt);

        targetElt = insertionPoint(item.label, overflowElts());
        submenuPopup.insertBefore(wrapper.overflowElt, targetElt);
      }
    }
  };

  // Undoes all modifications to the popup.  The popup should not be used
  // afterward.
  this.destroy = function CMP_destroy() {
    // Remove all the items registered with this instance of the module from the
    // top-level menu and overflow submenu.
    let submenuPopup = overflowPopup();
    for (let i = 0; i < this.itemWrappers.length; i++) {
      this.popupElt.removeChild(this.itemWrappers[i].elt);
      if (submenuPopup)
        submenuPopup.removeChild(this.itemWrappers[i].overflowElt);
    }

    // If there are no more items from any instance of the module, remove the
    // separator and overflow submenu, if they exist.
    let elts = topLevelElts();
    if (!elts.length) {
      let submenu = overflowMenu();
      if (submenu)
        this.popupElt.removeChild(submenu);

      let sep = separator();
      if (sep)
        this.popupElt.removeChild(sep);
    }

    // Remove event listeners.
    if (this._listeningForPopups) {
      this.popupElt.removeEventListener("popupshowing", this, false);
      delete this._listeningForPopups;
    }
    this.__proto__.destroy.call(this);
  };

  // The context menu popup needs to handle popupshowing in addition to command
  // events.  popupshowing is used to show top-level items that match the
  // window's current context and hide items that don't.  Each module instance
  // is responsible for showing and hiding the items it owns.
  this.handleEvent = function CMP_handleEvent(event) {
    if (event.type === "command") {
      this.__proto__.handleEvent.call(this, event);
    }
    else if (event.type === "popupshowing" && event.target === popupElt) {
      try {
        // popupElt.triggerNode was added in Gecko 2.0 by bug 383930.  The || is
        // to avoid a Spidermonkey strict warning on earlier versions.
        let triggerNode = popupElt.triggerNode || undefined;
        let popupNode = window.capturePopupNode(triggerNode);

        // Show and hide items.  Set a "jetpackContextCurrent" property on the
        // DOM elements to signal which of our items match the current context.
        this.itemWrappers.forEach(function (wrapper) {
          let contextCurr = window.areAllContextsCurrent(wrapper.item,
                                                         popupNode);
          wrapper.elt.jetpackContextCurrent = contextCurr;
          wrapper.overflowElt.jetpackContextCurrent = contextCurr;
          wrapper.elt.hidden = !contextCurr;
          wrapper.overflowElt.hidden = !contextCurr;
        });

        // Get the total number of items that match the current context.  It's a
        // little tricky:  There may be other instances of this module loaded,
        // each hiding and showing their items.  So we can't base this number on
        // only our items, or on the hidden state of items.  That's why we set
        // the jetpackContextCurrent property above.  The last instance to run
        // will leave the menupopup in the correct state.
        let elts = topLevelElts();
        let numShown = Array.reduce(elts, function (total, elt) {
          return total + (elt.jetpackContextCurrent ? 1 : 0);
        }, 0);

        // If too many items are shown, show the submenu and hide the top-level
        // items.  Otherwise, hide the submenu and show the top-level items.
        let overflow = numShown > overflowThreshold();
        if (overflow)
          Array.forEach(elts, function (e) e.hidden = true);

        let submenu = overflowMenu();
        if (submenu)
          submenu.hidden = !overflow;

        // If no items are shown, hide the menu separator.
        let sep = separator();
        if (sep)
          sep.hidden = numShown === 0;
      }
      catch (err) {
        console.exception(err);
      }
    }
  };

  // Removes an array of items from the popup.
  this.removeItems = function CMP_removeItems(items) {
    let overPopup = overflowPopup();
    for (let i = 0; i < items.length; i++) {
      let idx = indexOfItemWrapper(items[i]);
      if (idx < 0) {
        // Don't throw here; continue the loop.
        let err = new Error("Internal error: item for removal not found.");
        console.exception(err);
      }

      let wrapper = this.itemWrappers[idx];
      this.popupElt.removeChild(wrapper.elt);
      overPopup.removeChild(wrapper.overflowElt);
      this.itemWrappers.splice(idx, 1);
    }
  };

  // Returns true if the DOM element is owned by the wrapper.
  this._eltMatchesItemWrapper = function CMP__eltMatchesWrap(elt, itemWrapper) {
    return elt == itemWrapper.elt || elt == itemWrapper.overflowElt;
  };

  // Adds the popupshowing listener if it hasn't been added already.
  function ensureListeningForPopups() {
    if (!self._listeningForPopups) {
      self.popupElt.addEventListener("popupshowing", self, false);
      self._listeningForPopups = true;
    }
  }

  // Adds the menu separator and overflow submenu if they don't exist.
  function ensureStaticEltsExist() {
    let sep = separator();
    if (!sep) {
      sep = makeSeparator();
      self.popupElt.appendChild(sep);
    }

    let submenu = overflowMenu();
    if (!submenu) {
      submenu = makeOverflowMenu();
      self.popupElt.insertBefore(submenu, sep.nextSibling);
    }
  }

  // Returns the index of the item wrapper containing item, -1 if none.
  function indexOfItemWrapper(item) {
    for (let i = 0; i < self.itemWrappers.length; i++) {
      if (self.itemWrappers[i].item === item)
        return i;
    }
    return -1;
  }

  // Creates and returns the <menu> that's shown when too many items are added
  // to the popup.
  function makeOverflowMenu() {
    let submenu = self.doc.createElement("menu");
    submenu.id = OVERFLOW_MENU_ID;
    submenu.setAttribute("label", OVERFLOW_MENU_LABEL);
    let popup = self.doc.createElement("menupopup");
    popup.id = OVERFLOW_POPUP_ID;
    submenu.appendChild(popup);
    return submenu;
  }

  // Creates and returns the <menuseparator> that separates the standard context
  // menu items from our items.
  function makeSeparator() {
    let elt = self.doc.createElement("menuseparator");
    elt.id = SEPARATOR_ID;
    return elt;
  }

  // Returns the item elements contained in the overflow menu, a NodeList.
  function overflowElts() {
    return overflowPopup().getElementsByClassName(OVERFLOW_ITEM_CLASS);
  }

  // Returns the overflow <menu>.
  function overflowMenu() {
    return self.doc.getElementById(OVERFLOW_MENU_ID);
  }

  // Returns the overflow <menupopup>.
  function overflowPopup() {
    return self.doc.getElementById(OVERFLOW_POPUP_ID);
  }

  // Returns the OVERFLOW_THRESH_PREF pref value if it exists or
  // OVERFLOW_THRESH_DEFAULT if it doesn't.
  function overflowThreshold() {
    let prefs = require("preferences-service");
    return prefs.get(OVERFLOW_THRESH_PREF, OVERFLOW_THRESH_DEFAULT);
  }

  // Returns the <menuseparator>.
  function separator() {
    return self.doc.getElementById(SEPARATOR_ID);
  }

  // Returns the item elements contained in the top-level menu, a NodeList.
  function topLevelElts() {
    return self.popupElt.getElementsByClassName(TOPLEVEL_ITEM_CLASS);
  }
};

ContextMenuPopup.prototype = Popup.prototype;


// Init the browserManager only after setting prototypes and such above, because
// it will cause browserManager.onTrack to be called immediately if there are
// open windows.
browserManager.init();<|MERGE_RESOLUTION|>--- conflicted
+++ resolved
@@ -53,11 +53,8 @@
 const { Worker } = require("content");
 const url = require("url");
 const { MatchPattern } = require("match-pattern");
-<<<<<<< HEAD
+const { EventEmitterTrait: EventEmitter } = require("events");
 const observerServ = require("observer-service");
-=======
-const { EventEmitterTrait: EventEmitter } = require("events");
->>>>>>> 8d9c196d
 
 // All user items we add have this class name.
 const ITEM_CLASS = "jetpack-context-menu-item";
