--- conflicted
+++ resolved
@@ -115,13 +115,9 @@
 ];
 
 // This is used to access private properties of Item and Menu instances.
-<<<<<<< HEAD
-const PRIVATE_PROPS_KEY = Math.random().toString();
-=======
 const PRIVATE_PROPS_KEY = {
   valueOf: function valueOf() "private properties key"
 };
->>>>>>> c19dd595
 
 // Used as an internal ID for items and as part of a public ID for item DOM
 // elements.  Careful: This number is not necessarily unique to any one instance
@@ -153,11 +149,7 @@
 // Item, Menu, and Separator are composed of this trait.
 const ItemBaseTrait = Trait({
 
-<<<<<<< HEAD
-  initBase: function IBT_initBase(opts, optRules, optsToNotSet) {
-=======
   _initBase: function IBT__initBase(opts, optRules, optsToNotSet) {
->>>>>>> c19dd595
     this._optRules = optRules;
     for (let optName in optRules)
       if (optsToNotSet.indexOf(optName) < 0)
@@ -176,7 +168,6 @@
       return key === PRIVATE_PROPS_KEY ? self : self._public;
     };
   },
-<<<<<<< HEAD
 
   destroy: function IBT_destroy() {
     if (this._wasDestroyed)
@@ -207,38 +198,6 @@
     }
   },
 
-=======
-
-  destroy: function IBT_destroy() {
-    if (this._wasDestroyed)
-      return;
-    if (this.parentMenu)
-      this.parentMenu.removeItem(this._public);
-    else if (!(this instanceof Separator))
-      browserManager.removeTopLevelItem(this._public);
-    browserManager.unregisterItem(this._public);
-    this._wasDestroyed = true;
-  },
-
-  get parentMenu() {
-    return this._parentMenu;
-  },
-
-  set parentMenu(val) {
-    throw new Error("The 'parentMenu' property is not intended to be set.  " +
-                    "Use menu.addItem(item) instead.");
-  },
-
-  set _isTopLevel(val) {
-    if (val)
-      this._workerReg = new WorkerRegistry(this._public);
-    else {
-      this._workerReg.destroy();
-      delete this._workerReg;
-    }
-  },
-
->>>>>>> c19dd595
   get _topLevelItem() {
     let topLevelItem = this._public;
     let parentMenu = this.parentMenu;
@@ -253,15 +212,9 @@
 // Item and Menu are composed of this trait.
 const ActiveItemTrait = Trait.compose(ItemBaseTrait, EventEmitter, Trait({
 
-<<<<<<< HEAD
-  initActiveItem: function AIT_initActiveItem(opts, optRules, optsToNotSet) {
-    this.initBase(opts, optRules,
-                  optsToNotSet.concat(["onMessage", "context"]));
-=======
   _initActiveItem: function AIT__initActiveItem(opts, optRules, optsToNotSet) {
     this._initBase(opts, optRules,
                    optsToNotSet.concat(["onMessage", "context"]));
->>>>>>> c19dd595
 
     if ("onMessage" in opts)
       this.on("message", opts.onMessage);
@@ -296,7 +249,6 @@
         self._workerReg.createNeededWorkers();
     };
   },
-<<<<<<< HEAD
 
   get label() {
     return this._label;
@@ -307,6 +259,17 @@
     if (this._isInited)
       browserManager.setItemLabel(this, this._label);
     return this._label;
+  },
+
+  get image() {
+    return this._image;
+  },
+
+  set image(val) {
+    this._image = validateOpt(val, this._optRules.image);
+    if (this._isInited)
+      browserManager.setItemImage(this, this._image);
+    return this._image;
   },
 
   get contentScript() {
@@ -332,70 +295,14 @@
 // Item is composed of this trait.
 const ItemTrait = Trait.compose(ActiveItemTrait, Trait({
 
-  initItem: function IT_initItem(opts, optRules) {
-    this.initActiveItem(opts, optRules, []);
+  _initItem: function IT__initItem(opts, optRules) {
+    this._initActiveItem(opts, optRules, []);
   },
 
   get data() {
     return this._data;
   },
 
-=======
-
-  get label() {
-    return this._label;
-  },
-
-  set label(val) {
-    this._label = validateOpt(val, this._optRules.label);
-    if (this._isInited)
-      browserManager.setItemLabel(this, this._label);
-    return this._label;
-  },
-
-  get image() {
-    return this._image;
-  },
-
-  set image(val) {
-    this._image = validateOpt(val, this._optRules.image);
-    if (this._isInited)
-      browserManager.setItemImage(this, this._image);
-    return this._image;
-  },
-
-  get contentScript() {
-    return this._contentScript;
-  },
-
-  set contentScript(val) {
-    this._contentScript = validateOpt(val, this._optRules.contentScript);
-    return this._contentScript;
-  },
-
-  get contentScriptFile() {
-    return this._contentScriptFile;
-  },
-
-  set contentScriptFile(val) {
-    this._contentScriptFile =
-      validateOpt(val, this._optRules.contentScriptFile);
-    return this._contentScriptFile;
-  }
-}));
-
-// Item is composed of this trait.
-const ItemTrait = Trait.compose(ActiveItemTrait, Trait({
-
-  _initItem: function IT__initItem(opts, optRules) {
-    this._initActiveItem(opts, optRules, []);
-  },
-
-  get data() {
-    return this._data;
-  },
-
->>>>>>> c19dd595
   set data(val) {
     this._data = validateOpt(val, this._optRules.data);
     if (this._isInited)
@@ -415,17 +322,10 @@
     map: function (v) v.toString(),
     is: ["string", "undefined"]
   };
-<<<<<<< HEAD
-
-  let item = ItemTrait.create(Item.prototype);
-  item.initItem(options, optRules);
-
-=======
 
   let item = ItemTrait.create(Item.prototype);
   item._initItem(options, optRules);
 
->>>>>>> c19dd595
   item._public = Cortex(item);
   browserManager.registerItem(item._public);
   browserManager.addTopLevelItem(item._public);
@@ -436,15 +336,9 @@
 // Menu is composed of this trait.
 const MenuTrait = Trait.compose(ActiveItemTrait, Trait({
 
-<<<<<<< HEAD
-  initMenu: function MT_initMenu(opts, optRules, optsToNotSet) {
-    this._items = [];
-    this.initActiveItem(opts, optRules, optsToNotSet);
-=======
   _initMenu: function MT__initMenu(opts, optRules, optsToNotSet) {
     this._items = [];
     this._initActiveItem(opts, optRules, optsToNotSet);
->>>>>>> c19dd595
   },
 
   get items() {
@@ -504,17 +398,10 @@
 
   let menu = MenuTrait.create(Menu.prototype);
 
-<<<<<<< HEAD
-  // We can't rely on initBase to set the `items` property, because the menu
-  // needs to be registered with and added to the browserManager before any
-  // child items are added to it.
-  menu.initMenu(options, optRules, ["items"]);
-=======
   // We can't rely on _initBase to set the `items` property, because the menu
   // needs to be registered with and added to the browserManager before any
   // child items are added to it.
   menu._initMenu(options, optRules, ["items"]);
->>>>>>> c19dd595
 
   menu._public = Cortex(menu);
   browserManager.registerItem(menu._public);
@@ -527,11 +414,7 @@
 // The exported Separator constructor.
 function Separator() {
   let sep = ItemBaseTrait.create(Separator.prototype);
-<<<<<<< HEAD
-  sep.initBase({}, {}, []);
-=======
   sep._initBase({}, {}, []);
->>>>>>> c19dd595
 
   sep._public = Cortex(sep);
   browserManager.registerItem(sep._public);
@@ -946,7 +829,10 @@
 
   setItemLabel: function BM_setItemLabel(item, label) {
     this.browserWins.forEach(function (w) w.setItemLabel(item, label));
-<<<<<<< HEAD
+  },
+
+  setItemImage: function BM_setItemImage(item, imageURL) {
+    this.browserWins.forEach(function (w) w.setItemImage(item, imageURL));
   },
 
   setItemData: function BM_setItemData(item, data) {
@@ -1027,92 +913,6 @@
     delete this.contentWins;
   },
 
-=======
-  },
-
-  setItemImage: function BM_setItemImage(item, imageURL) {
-    this.browserWins.forEach(function (w) w.setItemImage(item, imageURL));
-  },
-
-  setItemData: function BM_setItemData(item, data) {
-    this.browserWins.forEach(function (w) w.setItemData(item, data));
-  },
-
-  // Note that calling this method will cause onTrack to be called immediately
-  // for each currently open browser window.
-  init: function BM_init() {
-    require("api-utils/unload").ensure(this);
-    let windowTracker = new winUtils.WindowTracker(this);
-
-    // Register content windows on content-document-global-created and
-    // unregister them on inner-window-destroyed.  For rationale, see bug 667957
-    // for the former and bug 642004 for the latter.
-    observerServ.add("content-document-global-created",
-                     this._onDocGlobalCreated, this);
-    observerServ.add("inner-window-destroyed",
-                     this._onInnerWinDestroyed, this);
-  },
-
-  _onDocGlobalCreated: function BM__onDocGlobalCreated(contentWin) {
-    let doc = contentWin.document;
-    if (doc.readyState == "loading") {
-      const self = this;
-      doc.addEventListener("readystatechange", function onReadyStateChange(e) {
-        if (e.target != doc)
-          return;
-        doc.removeEventListener("readystatechange", onReadyStateChange, false);
-        self._registerContentWin(contentWin);
-      }, false);
-    }
-    else
-      this._registerContentWin(contentWin);
-  },
-
-  _onInnerWinDestroyed: function BM__onInnerWinDestroyed(subj) {
-    this._unregisterContentWin(
-      subj.QueryInterface(Ci.nsISupportsPRUint64).data);
-  },
-
-  // Stores the given content window with the manager and registers it with each
-  // top-level item's worker registry.
-  _registerContentWin: function BM__registerContentWin(win) {
-    let innerID = winUtils.getInnerId(win);
-
-    // It's an error to call this method for the same window more than once, but
-    // we allow it in one case: when onTrack races _onDocGlobalCreated.  (See
-    // the comment in onTrack.)  Make sure the window is registered only once.
-    if (innerID in this.contentWins)
-      return;
-
-    this.contentWins[innerID] = win;
-    this.topLevelItems.forEach(function (item) {
-      privateItem(item)._workerReg.registerContentWin(win);
-    });
-  },
-
-  // Removes the given content window from the manager and unregisters it from
-  // each top-level item's worker registry.
-  _unregisterContentWin: function BM__unregisterContentWin(innerID) {
-    delete this.contentWins[innerID];
-    this.topLevelItems.forEach(function (item) {
-      privateItem(item)._workerReg.unregisterContentWin(innerID);
-    });
-  },
-
-  unload: function BM_unload() {
-    // The window tracker is unloaded at the same time this method is called,
-    // which causes onUntrack to be called for each open browser window, so
-    // there's no need to clean up browser windows here.
-
-    while (this.topLevelItems.length) {
-      let item = this.topLevelItems[0];
-      this.removeTopLevelItem(item);
-      this.unregisterItem(item);
-    }
-    delete this.contentWins;
-  },
-
->>>>>>> c19dd595
   // Registers a browser window with the manager.  This is a WindowTracker
   // callback.  Note that this is called in two cases:  for each newly opened
   // chrome window, and for each chrome window that is open when the loader
@@ -1249,27 +1049,13 @@
   },
 
   setItemLabel: function BW_setItemLabel(item, label) {
-<<<<<<< HEAD
-    let itemID = privateItem(item)._id;
-    let { domElt, overflowDOMElt } = this.items[itemID];
-    domElt.setAttribute("label", label);
-    overflowDOMElt.setAttribute("label", label);
-=======
     let { domElt, overflowDOMElt } = this.items[privateItem(item)._id];
     this._setDOMEltLabel(domElt, label);
     this._setDOMEltLabel(overflowDOMElt, label);
->>>>>>> c19dd595
     if (!item.parentMenu)
       this.contextMenuPopup.itemLabelDidChange(item);
   },
 
-<<<<<<< HEAD
-  setItemData: function BW_setItemData(item, data) {
-    let itemID = privateItem(item)._id;
-    let { domElt, overflowDOMElt } = this.items[itemID];
-    domElt.setAttribute("value", data);
-    overflowDOMElt.setAttribute("value", data);
-=======
   _setDOMEltLabel: function BW__setDOMEltLabel(domElt, label) {
     domElt.setAttribute("label", label);
   },
@@ -1301,7 +1087,6 @@
 
   _setDOMEltData: function BW__setDOMEltData(domElt, data) {
     domElt.setAttribute("value", data);
->>>>>>> c19dd595
   },
 
   // The context specified for a top-level item may not match exactly the real
@@ -1389,24 +1174,13 @@
       throw new Error("Internal error: can't make element, unknown item type");
 
     elt.id = domEltIDFromItemID(privateItem(item)._id, isInOverflowSubtree);
-<<<<<<< HEAD
-    elt.className = ITEM_CLASS;
-=======
     elt.classList.add(ITEM_CLASS);
->>>>>>> c19dd595
     return elt;
   },
 
   // Returns a new xul:menu representing the menu.
   _makeMenu: function BW__makeMenu(menu, isInOverflowSubtree) {
     let menuElt = this.doc.createElement("menu");
-<<<<<<< HEAD
-    menuElt.setAttribute("label", menu.label);
-    let popupDOMElt = this.doc.createElement("menupopup");
-    menuElt.appendChild(popupDOMElt);
-
-    let popup = new Popup(popupDOMElt, this, isInOverflowSubtree);
-=======
     this._setDOMEltLabel(menuElt, menu.label);
     if (menu.image)
       this._setDOMEltImage(menuElt, menu.image, true);
@@ -1414,7 +1188,6 @@
     menuElt.appendChild(popupElt);
 
     let popup = new Popup(popupElt, this, isInOverflowSubtree);
->>>>>>> c19dd595
     let props = this.items[privateItem(menu)._id];
     if (isInOverflowSubtree)
       props.overflowPopup = popup;
@@ -1427,13 +1200,9 @@
   // Returns a new xul:menuitem representing the item.
   _makeMenuitem: function BW__makeMenuitem(item) {
     let elt = this.doc.createElement("menuitem");
-<<<<<<< HEAD
-    elt.setAttribute("label", item.label);
-=======
     this._setDOMEltLabel(elt, item.label);
     if (item.image)
       this._setDOMEltImage(elt, item.image, false);
->>>>>>> c19dd595
     if (item.data)
       this._setDOMEltData(elt, item.data);
     return elt;
@@ -1499,7 +1268,6 @@
     props.overflowDOMElt.classList.add(OVERFLOW_ITEM_CLASS);
     this._insertItemInSortedOrder(item);
   },
-<<<<<<< HEAD
 
   removeItem: function CMP_removeItem(item) {
     let itemID = privateItem(item)._id;
@@ -1521,29 +1289,6 @@
     this._insertItemInSortedOrder(item);
   },
 
-=======
-
-  removeItem: function CMP_removeItem(item) {
-    let itemID = privateItem(item)._id;
-    delete this.topLevelItems[itemID];
-    let { domElt, overflowDOMElt } = this.browserWin.items[itemID];
-    domElt.classList.remove(TOPLEVEL_ITEM_CLASS);
-    overflowDOMElt.classList.remove(OVERFLOW_ITEM_CLASS);
-    this.popupDOMElt.removeChild(domElt);
-    this._overflowPopup.removeChild(overflowDOMElt);
-  },
-
-  // Call this after the item's label changes.  This re-inserts the item into
-  // the popup so that it remains in sorted order.
-  itemLabelDidChange: function CMP_itemLabelDidChange(item) {
-    let itemID = privateItem(item)._id;
-    let { domElt, overflowDOMElt } = this.browserWin.items[itemID];
-    this.popupDOMElt.removeChild(domElt);
-    this._overflowPopup.removeChild(overflowDOMElt);
-    this._insertItemInSortedOrder(item);
-  },
-
->>>>>>> c19dd595
   destroy: function CMP_destroy() {
     // If there are no more items from any instance of the module, remove the
     // separator and overflow submenu, if they exist.
@@ -1574,7 +1319,6 @@
       console.exception(err);
     }
   },
-<<<<<<< HEAD
 
   // command events bubble to the context menu's top-level xul:menupopup and are
   // caught here.
@@ -1598,31 +1342,6 @@
     this.browserWin.fireClick(topLevelItem, popupNode, item.data);
   },
 
-=======
-
-  // command events bubble to the context menu's top-level xul:menupopup and are
-  // caught here.
-  _handleClick: function CMP__handleClick(clickedDOMElt) {
-    if (!clickedDOMElt.classList.contains(ITEM_CLASS))
-      return;
-    let itemID = itemIDFromDOMEltID(clickedDOMElt.id);
-    if (itemID < 0)
-      return;
-    let { item, domElt, overflowDOMElt } = this.browserWin.items[itemID];
-
-    // Bail if the DOM element was not created by this module instance.  In
-    // real-world add-ons, the itemID < 0 check above is sufficient, but for the
-    // unit test the JID never changes, making this necessary.
-    if (clickedDOMElt != domElt && clickedDOMElt != overflowDOMElt)
-      return;
-
-    let topLevelItem = privateItem(item)._topLevelItem;
-    let popupNode = this.browserWin.adjustPopupNode(this.browserWin.popupNode,
-                                                    topLevelItem);
-    this.browserWin.fireClick(topLevelItem, popupNode, item.data);
-  },
-
->>>>>>> c19dd595
   // popupshowing is used to show top-level items that match the browser
   // window's current context and hide items that don't.  Each module instance
   // is responsible for showing and hiding the items it owns.
