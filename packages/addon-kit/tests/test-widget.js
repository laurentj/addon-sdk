const {Cc,Ci} = require("chrome");

exports.testConstructor = function(test) {

  const tabBrowser = require("tab-browser");

  test.waitUntilDone(30000);
  
  const widgets = require("widget");
  const url = require("url");
  const windowUtils = require("window-utils");

  let browserWindow = windowUtils.activeBrowserWindow;
  let doc = browserWindow.document;
  let AddonsMgrListener = browserWindow.AddonsMgrListener;

  function container() doc.getElementById("addon-bar");
  function widgetCount() container() ? container().getElementsByTagName("toolbaritem").length : 0;
  let widgetStartCount = widgetCount();
  function widgetNode(index) container() ? container().getElementsByTagName("toolbaritem")[index] : null;

  // Test basic construct/destroy
  AddonsMgrListener.onInstalling();
  let w = widgets.Widget({ id: "fooID", label: "foo", content: "bar" });
  AddonsMgrListener.onInstalled();
  test.assertEqual(widgetCount(), widgetStartCount + 1, "panel has correct number of child elements after widget construction");
  
  // test widget height
  test.assertEqual(widgetNode(0).firstChild.boxObject.height, 16, "widget has correct default height");
  
  AddonsMgrListener.onUninstalling();
  w.destroy();
  AddonsMgrListener.onUninstalled();
  w.destroy();
  test.pass("Multiple destroys do not cause an error");
  test.assertEqual(widgetCount(), widgetStartCount, "panel has correct number of child elements after destroy");

  // Test nothing
  test.assertRaises(
    function() widgets.Widget({}),
    "The widget must have a non-empty label property.",
    "throws on no properties");
  
  // Test no label
  test.assertRaises(
    function() widgets.Widget({content: "foo"}),
    "The widget must have a non-empty label property.",
    "throws on no label");

  // Test empty label
  test.assertRaises(
    function() widgets.Widget({label: "", content: "foo"}),
    "The widget must have a non-empty label property.",
    "throws on empty label");
  
  // Test no content or image
  test.assertRaises(
    function() widgets.Widget({id: "fooID", label: "foo"}),
    "No content or contentURL property found. Widgets must have one or the other.",
    "throws on no content");
  
  // Test empty content, no image
  test.assertRaises(
    function() widgets.Widget({id:"fooID", label: "foo", content: ""}),
    "No content or contentURL property found. Widgets must have one or the other.",
    "throws on empty content");

  // Test empty image, no content
  test.assertRaises(
    function() widgets.Widget({id:"fooID", label: "foo", image: ""}),
    "No content or contentURL property found. Widgets must have one or the other.",
    "throws on empty content");

  // Test empty content, empty image
  test.assertRaises(
    function() widgets.Widget({id:"fooID", label: "foo", content: "", image: ""}),
    "No content or contentURL property found. Widgets must have one or the other.",
    "throws on empty content");
  
  // Test duplicated ID
  let duplicateID = widgets.Widget({id: "foo", label: "foo", content: "bar"});
  test.assertRaises(
    function() widgets.Widget({id: "foo", label: "bar", content: "bar"}),
    /This widget ID is already used:/,
    "throws on duplicated id");
  duplicateID.destroy();
  
  // Test duplicate label, different ID
  let w1 = widgets.Widget({id: "id1", label: "foo", content: "bar"});
  let w2 = widgets.Widget({id: "id2", label: "foo", content: "bar"});
  w1.destroy();
  w2.destroy();
  
  // Test position restore on create/destroy/create
  // Create 3 ordered widgets
  let w1 = widgets.Widget({id: "first", label:"first", content: "bar"});
  let w2 = widgets.Widget({id: "second", label:"second", content: "bar"});
  let w3 = widgets.Widget({id: "third", label:"third", content: "bar"});
  // Update toolbar set list (done at firefox extinction)
  container().setAttribute("currentset", container().currentSet);
  // Remove the middle widget
  test.assertEqual(widgetNode(1).getAttribute("label"), "second", "second widget is the second widget inserted");
  w2.destroy();
  test.assertEqual(widgetNode(1).getAttribute("label"), "third", "second widget is removed, so second widget is now the third one");
  w2 = widgets.Widget({id: "second", label:"second", content: "bar"});
  test.assertEqual(widgetNode(1).getAttribute("label"), "second", "second widget is created again, at the same location");
  // Cleanup this testcase
  AddonsMgrListener.onUninstalling();
  w1.destroy();
  w2.destroy();
  w3.destroy();
  AddonsMgrListener.onUninstalled();
  
  // Test concurrent widget module instances on addon-bar hiding
  let loader = test.makeSandboxedLoader();
  let anotherWidgetsInstance = loader.require("widget");
  test.assert(container().collapsed, "UI is hidden when no widgets");
  AddonsMgrListener.onInstalling();
  let w1 = widgets.Widget({id: "foo", label: "foo", content: "bar"});
  // Ideally we would let AddonsMgrListener display the addon bar
  // But, for now, addon bar is immediatly displayed by sdk code
  // https://bugzilla.mozilla.org/show_bug.cgi?id=627484
  test.assert(!container().collapsed, "UI is already visible when we just added the widget");
  AddonsMgrListener.onInstalled();
  test.assert(!container().collapsed, "UI become visible when we notify AddonsMgrListener about end of addon installation");
  let w2 = anotherWidgetsInstance.Widget({id: "bar", label: "bar", content: "foo"});
  test.assert(!container().collapsed, "UI still visible when we add a second widget");
  AddonsMgrListener.onUninstalling();
  w1.destroy();
  AddonsMgrListener.onUninstalled();
  test.assert(!container().collapsed, "UI still visible when we remove one of two widgets");
  AddonsMgrListener.onUninstalling();
  w2.destroy();
  test.assert(!container().collapsed, "UI is still visible when we have removed all widget but still not called onUninstalled");
  AddonsMgrListener.onUninstalled();
  test.assert(container().collapsed, "UI is hidden when we have removed all widget and called onUninstalled");
  
  // Helper for testing a single widget.
  // Confirms proper addition and content setup.
  function testSingleWidget(widgetOptions) {
    let startCount = widgetCount();
    let widget = widgets.Widget(widgetOptions);
    let node = widgetNode(startCount);
    test.assert(node, "widget node at index");
    test.assertEqual(node.tagName, "toolbaritem", "widget element is correct");
    test.assertEqual(widget.width + "px", node.style.minWidth, "widget width is correct");
    test.assertEqual(widgetCount(), startCount + 1, "container has correct number of child elements");
    let content = node.firstElementChild;
    test.assert(content, "found content");
    test.assertMatches(content.tagName, /iframe|image/, "content is iframe or image");
    return widget;
  }

  // Array of widgets to test
  // and a function to test them.
  let tests = [];
  function nextTest() {
    test.assertEqual(widgetCount(), 0, "widget in last test property cleaned itself up");
    if (!tests.length)
      test.done();
    else
      require("timer").setTimeout(tests.shift(), 0);
  }
  function doneTest() nextTest();

  // text widget
  tests.push(function testTextWidget() testSingleWidget({
    id: "text",
    label: "text widget",
    content: "oh yeah",
    contentScript: "postMessage(document.body.innerHTML);",
    contentScriptWhen: "ready",
    onMessage: function (message) {
      test.assertEqual(this.content, message, "content matches");
      this.destroy();
      doneTest();
    }
  }));

  // html widget
  tests.push(function testHTMLWidget() testSingleWidget({
    id: "html",
    label: "html widget",
    content: "<div>oh yeah</div>",
    contentScript: "postMessage(document.body.innerHTML);",
    contentScriptWhen: "ready",
    onMessage: function (message) {
      test.assertEqual(this.content, message, "content matches");
      this.destroy();
      doneTest();
    }
  }));

  // image url widget
  tests.push(function testImageURLWidget() testSingleWidget({
    id: "image",
    label: "image url widget",
    contentURL: require("self").data.url("test.html"),
    contentScript: "postMessage({title: document.title, " +
                   "tag: document.body.firstElementChild.tagName, " + 
                   "content: document.body.firstElementChild.innerHTML});",
    contentScriptWhen: "ready",
    onMessage: function (message) {
      test.assertEqual(message.title, "foo", "title matches");
      test.assertEqual(message.tag, "P", "element matches");
      test.assertEqual(message.content, "bar", "element content matches");
      this.destroy();
      doneTest();
    }
  }));

  // web uri widget
  tests.push(function testWebURIWidget() testSingleWidget({
    id: "web",
    label: "web uri widget",
    contentURL: require("self").data.url("test.html"),
    contentScript: "postMessage({title: document.title, " +
                   "tag: document.body.firstElementChild.tagName, " + 
                   "content: document.body.firstElementChild.innerHTML});",
    contentScriptWhen: "ready",
    onMessage: function (message) {
      test.assertEqual(message.title, "foo", "title matches");
      test.assertEqual(message.tag, "P", "element matches");
      test.assertEqual(message.content, "bar", "element content matches");
      this.destroy();
      doneTest();
    }
  }));

  // event: onclick + content
  tests.push(function testOnclickEventContent() testSingleWidget({
    id: "click",
    label: "click test widget - content",
    content: "<div id='me'>foo</div>",
    contentScript: "var evt = document.createEvent('HTMLEvents'); " +
                   "evt.initEvent('click', true, true ); " +
                   "document.getElementById('me').dispatchEvent(evt);",
    contentScriptWhen: "ready",
    onClick: function() {
      test.pass("onClick called");
      this.destroy();
      doneTest();
    }
  }));

  // event: onmouseover + content
  tests.push(function testOnmouseoverEventContent() testSingleWidget({
    id: "mouseover",
    label: "mouseover test widget - content",
    content: "<div id='me'>foo</div>",
    contentScript: "var evt = document.createEvent('HTMLEvents'); " +
                   "evt.initEvent('mouseover', true, true ); " +
                   "document.getElementById('me').dispatchEvent(evt);",
    contentScriptWhen: "ready",
    onMouseover: function() {
      test.pass("onMouseover called");
      this.destroy();
      doneTest();
    }
  }));

  // event: onmouseout + content
  tests.push(function testOnmouseoutEventContent() testSingleWidget({
    id: "mouseout",
    label: "mouseout test widget - content",
    content: "<div id='me'>foo</div>",
    contentScript: "var evt = document.createEvent('HTMLEvents'); " +
                   "evt.initEvent('mouseout', true, true ); " +
                   "document.getElementById('me').dispatchEvent(evt);",
    contentScriptWhen: "ready",
    onMouseout: function() {
      test.pass("onMouseout called");
      this.destroy();
      doneTest();
    }
  }));

  // event: onclick + image
  tests.push(function testOnclickEventImage() testSingleWidget({
    id: "click",
    label: "click test widget - image",
    contentURL: require("self").data.url("moz_favicon.ico"),
    contentScript: "var evt = document.createEvent('HTMLEvents'); " +
                   "evt.initEvent('click', true, true ); " +
                   "document.body.firstElementChild.dispatchEvent(evt);",
    contentScriptWhen: "ready",
    onClick: function() {
      test.pass("onClick called");
      this.destroy();
      doneTest();
    }
  }));

  // event: onmouseover + image
  tests.push(function testOnmouseoverEventImage() testSingleWidget({
    id: "mouseover",
    label: "mouseover test widget - image",
    contentURL: require("self").data.url("moz_favicon.ico"),
    contentScript: "var evt = document.createEvent('HTMLEvents'); " +
                   "evt.initEvent('mouseover', true, true ); " +
                   "document.body.firstElementChild.dispatchEvent(evt);",
    contentScriptWhen: "ready",
    onMouseover: function() {
      test.pass("onMouseover called");
      this.destroy();
      doneTest();
    }
  }));

  // event: onmouseout + image
  tests.push(function testOnmouseoutEventImage() testSingleWidget({
    id: "mouseout",
    label: "mouseout test widget - image",
    contentURL: require("self").data.url("moz_favicon.ico"),
    contentScript: "var evt = document.createEvent('HTMLEvents'); " +
                   "evt.initEvent('mouseout', true, true ); " +
                   "document.body.firstElementChild.dispatchEvent(evt);",
    contentScriptWhen: "ready",
    onMouseout: function() {
      test.pass("onMouseout called");
      this.destroy();
      doneTest();
    }
  }));

  // test multiple widgets
  tests.push(function testMultipleWidgets() {
    let w1 = widgets.Widget({id: "first", label: "first widget", content: "first content"});
    let w2 = widgets.Widget({id: "second", label: "second widget", content: "second content"});

    w1.destroy();
    w2.destroy();

    doneTest();
  });

  // test updating widget content
  let loads = 0;
  tests.push(function testUpdatingWidgetContent() testSingleWidget({
    id: "content",
    label: "content update test widget",
    content: "<div id='me'>foo</div>",
    contentScript: "document.addEventListener('DOMContentLoaded', function() postMessage(1), false);",
    contentScriptWhen: "ready",
    onMessage: function(message) {
      if (!this.flag) {
        this.content = "<div id='me'>bar</div>";
        this.flag = 1;
      }
      else {
        test.assertEqual(this.content, "<div id='me'>bar</div>");
        this.destroy();
        doneTest();
      }
    }
  }));

  // test updating widget contentURL
  let url1 = "data:text/html,<body>foodle</body>";
  let url2 = "data:text/html,<body>nistel</body>";
  
  tests.push(function testUpdatingContentURL() testSingleWidget({
    id: "content",
    label: "content update test widget",
    contentURL: url1,
    contentScript: "postMessage(document.location.href);",
    contentScriptWhen: "ready",
    onMessage: function(message) {
      if (!this.flag) {
        test.assertEqual(this.contentURL.toString(), url1);
        test.assertEqual(message, url1);
        this.contentURL = url2;
        this.flag = 1;
      }
      else {
        test.assertEqual(this.contentURL.toString(), url2);
        test.assertEqual(message, url2);
        this.destroy();
        doneTest();
      }
    }
  }));

  // test tooltip
  tests.push(function testTooltip() testSingleWidget({
    id: "text",
    label: "text widget",
    content: "oh yeah",
    tooltip: "foo",
    contentScript: "document.addEventListener('DOMContentLoaded', function() postMessage(1), false);",
    contentScriptWhen: "start",
    onMessage: function(message) {
      test.assertEqual(this.tooltip, "foo", "tooltip matches");
      this.destroy();
      doneTest();
    }
  }));

  // test tooltip fallback to label
  tests.push(function testTooltipFallback() testSingleWidget({
    id: "fallback",
    label: "fallback",
    content: "oh yeah",
    contentScript: "document.addEventListener('DOMContentLoaded', function() postMessage(1), false);",
    contentScriptWhen: "start",
    onMessage: function(message) {
      test.assertEqual(this.tooltip, this.label, "tooltip fallbacks to label");
      this.destroy();
      doneTest();
    }
  }));

  // test updating widget tooltip
  let updated = false;
  tests.push(function testUpdatingTooltip() testSingleWidget({
    id: "tooltip",
    label: "tooltip update test widget",
    tooltip: "foo",
    content: "<div id='me'>foo</div>",
    contentScript: "document.addEventListener('DOMContentLoaded', function() postMessage(1), false);",
    contentScriptWhen: "start",
    onMessage: function(message) {
      this.tooltip = "bar";
      test.assertEqual(this.tooltip, "bar", "tooltip gets updated");
      this.destroy();
      doneTest();
    }
  }));

  // test multiple windows
  tests.push(function testMultipleWindows() {
    tabBrowser.addTab("about:blank", { inNewWindow: true, onLoad: function(e) {
      let browserWindow = e.target.defaultView;
      let doc = browserWindow.document;
      function container() doc.getElementById("addon-bar");
      function widgetCount2() container() ? container().childNodes.length : 0;
      let widgetStartCount2 = widgetCount2();

      let w1Opts = {id:"first", label: "first widget", content: "first content"};
      let w1 = testSingleWidget(w1Opts);
      test.assertEqual(widgetCount2(), widgetStartCount2 + 1, "2nd window has correct number of child elements after first widget");

      let w2Opts = {id:"second", label: "second widget", content: "second content"};
      let w2 = testSingleWidget(w2Opts);
      test.assertEqual(widgetCount2(), widgetStartCount2 + 2, "2nd window has correct number of child elements after second widget");

      w1.destroy();
      test.assertEqual(widgetCount2(), widgetStartCount2 + 1, "2nd window has correct number of child elements after first destroy");
      w2.destroy();
      test.assertEqual(widgetCount2(), widgetStartCount2, "2nd window has correct number of child elements after second destroy");

      closeBrowserWindow(browserWindow, function() {
        doneTest();
      });
    }});
  });

  // test widget.width
  tests.push(function testWidgetWidth() testSingleWidget({
    id: "text",
    label: "test widget.width",
    content: "test width",
    width: 200,
    contentScript: "document.addEventListener('DOMContentLoaded', function() postMessage(1), false);",
    contentScriptWhen: "ready",
    onMessage: function(message) {
      test.assertEqual(this.width, 200);

      let node = widgetNode(0);
      test.assertEqual(this.width, node.style.minWidth.replace("px", ""));
      test.assertEqual(this.width, node.firstElementChild.style.width.replace("px", ""));
      this.width = 300;
      test.assertEqual(this.width, node.style.minWidth.replace("px", ""));
      test.assertEqual(this.width, node.firstElementChild.style.width.replace("px", ""));

      this.destroy();
      doneTest();
    }
  }));

  // test click handler not respond to right-click
  let clickCount = 0;
  tests.push(function testNoRightClick() testSingleWidget({
<<<<<<< HEAD
=======
    id: "click-content",
>>>>>>> d98944a7
    label: "click test widget - content",
    content: "<div id='me'>foo</div>",
    contentScript: "var evt = document.createEvent('MouseEvents'); " +
                   "evt.initMouseEvent('click', true, true, window, " +
                   "  0, 0, 0, 0, 0, false, false, false, false, 2, null); " +
                   "document.getElementById('me').dispatchEvent(evt); " +
                   "evt = document.createEvent('HTMLEvents'); " +
                   "evt.initEvent('click', true, true ); " +
                   "document.getElementById('me').dispatchEvent(evt); " +
                   "evt = document.createEvent('HTMLEvents'); " +
                   "evt.initEvent('mouseover', true, true ); " +
                   "document.getElementById('me').dispatchEvent(evt);",
    contentScriptWhen: "ready",
    onClick: function() clickCount++,
    onMouseover: function() {
      test.assertEqual(clickCount, 1, "right click wasn't sent to click handler");
      this.destroy();
      doneTest();
    }
  }));

  // kick off test execution
  doneTest();
};

exports.testPanelWidget1 = function testPanelWidget1(test) {
  const widgets = require("widget");

  let widget1 = widgets.Widget({
    id: "panel1",
    label: "panel widget 1",
    content: "<div id='me'>foo</div>",
    contentScript: "var evt = document.createEvent('HTMLEvents'); " +
                   "evt.initEvent('click', true, true ); " +
                   "document.body.dispatchEvent(evt);",
    contentScriptWhen: "ready",
    panel: require("panel").Panel({
      contentURL: "data:text/html,<body>Look ma, a panel!</body>",
      onShow: function() {
        widget1.destroy();
        test.pass("panel displayed on click");
        test.done();
      }
    })
  });
  test.waitUntilDone();
};

exports.testPanelWidget2 = function testPanelWidget2(test) {
  const widgets = require("widget");
  test.assertRaises(
    function() {
      widgets.Widget({
        id: "panel2",
        label: "panel widget 2",
        panel: {}
      });
    },
    "The option \"panel\" must be one of the following types: null, undefined, object",
    "widget.panel must be a Panel object"
  );
};

exports.testPanelWidget3 = function testPanelWidget3(test) {
  const widgets = require("widget");
  let onClickCalled = false;
  let widget3 = widgets.Widget({
    id: "panel3",
    label: "panel widget 3",
    content: "<div id='me'>foo</div>",
    contentScript: "var evt = document.createEvent('HTMLEvents'); " +
                   "evt.initEvent('click', true, true ); " +
                   "document.body.firstElementChild.dispatchEvent(evt);",
    contentScriptWhen: "ready",
    onClick: function() {
      onClickCalled = true;
      this.panel.show();
    },
    panel: require("panel").Panel({
      contentURL: "data:text/html,<body>Look ma, a panel!</body>",
      onShow: function() {
        test.assert(
          onClickCalled,
          "onClick called on click for widget with both panel and onClick"
        );
        widget3.destroy();
        test.done();
      }
    })
  });
  test.waitUntilDone();
};

exports.testWidgetMessaging = function testWidgetMessaging(test) {
  test.waitUntilDone();
  let origMessage = "foo";
  const widgets = require("widget");
  let widget = widgets.Widget({
    id: "foo",
    label: "foo",
    content: "<bar>baz</bar>",
    contentScriptWhen: "ready",
    contentScript: "onMessage = function(data) { postMessage(data); }; postMessage('ready');",
    onMessage: function(message) {
      if (message == "ready")
        widget.postMessage(origMessage);
      else {
        test.assertEqual(origMessage, message);
        widget.destroy();
        test.done();
      }
    }
  });
};

/******************* helpers *********************/

// Helper for calling code at window close
function closeBrowserWindow(window, callback) {
  require("timer").setTimeout(function() {
    window.addEventListener("unload", function() {
      window.removeEventListener("unload", arguments.callee, false);
      callback();
    }, false);
    window.close();
  }, 0);
}

// ADD NO TESTS BELOW THIS LINE! ///////////////////////////////////////////////

// If the module doesn't support the app we're being run in, require() will
// throw.  In that case, remove all tests above from exports, and add one dummy
// test that passes.
try {
  require("widget");
}
catch (err) {
  // This bug should be mentioned in the error message.
  let bug = "https://bugzilla.mozilla.org/show_bug.cgi?id=560716";
  if (err.message.indexOf(bug) < 0)
    throw err;
  for (let [prop, val] in Iterator(exports)) {
    if (/^test/.test(prop) && typeof(val) === "function")
      delete exports[prop];
  }
  exports.testAppNotSupported = function (test) {
    test.pass("context-menu does not support this application.");
  };
}
<|MERGE_RESOLUTION|>--- conflicted
+++ resolved
@@ -481,10 +481,7 @@
   // test click handler not respond to right-click
   let clickCount = 0;
   tests.push(function testNoRightClick() testSingleWidget({
-<<<<<<< HEAD
-=======
     id: "click-content",
->>>>>>> d98944a7
     label: "click test widget - content",
     content: "<div id='me'>foo</div>",
     contentScript: "var evt = document.createEvent('MouseEvents'); " +
