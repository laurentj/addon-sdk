--- conflicted
+++ resolved
@@ -1005,10 +1005,4 @@
       test.pass("the widget module does not support this application.");
     }
   }
-<<<<<<< HEAD
-=======
-  exports.testAppNotSupported = function (test) {
-    test.pass("widget does not support this application.");
-  };
->>>>>>> ac134718
 }
