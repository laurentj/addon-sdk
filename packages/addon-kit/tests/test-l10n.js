/* This Source Code Form is subject to the terms of the Mozilla Public
 * License, v. 2.0. If a copy of the MPL was not distributed with this
 * file, You can obtain one at http://mozilla.org/MPL/2.0/. */

const prefs = require("preferences-service");
const { Loader } = require('./helpers');

const PREF_MATCH_OS_LOCALE  = "intl.locale.matchOS";
const PREF_SELECTED_LOCALE  = "general.useragent.locale";

function setLocale(locale) {
  prefs.set(PREF_MATCH_OS_LOCALE, false);
  prefs.set(PREF_SELECTED_LOCALE, locale);
}

function resetLocale() {
  prefs.reset(PREF_MATCH_OS_LOCALE);
  prefs.reset(PREF_SELECTED_LOCALE);
}

exports.testExactMatching = function(test) {
  let loader = Loader(module);
  setLocale("fr-FR");

  let _ = loader.require("l10n").get;
  test.assertEqual(_("Not translated"), "Not translated",
                   "Key not translated");
  test.assertEqual(_("Translated"), "Oui",
                   "Simple key translated");

  // Placeholders
  test.assertEqual(_("placeholderString", "works"), "Placeholder works",
                   "Value with placeholder");
  test.assertEqual(_("Placeholder %s", "works"), "Placeholder works",
                   "Key without value but with placeholder");
  test.assertEqual(_("Placeholders %2s %1s %s.", "working", "are", "correctly"), 
                   "Placeholders are working correctly.",
                   "Multiple placeholders");

  // Plurals
  test.assertEqual(_("downloadsCount", 0),
                   "0 téléchargement",
                   "PluralForm form 'one' for 0 in french");
  test.assertEqual(_("downloadsCount", 1),
                   "1 téléchargement",
                   "PluralForm form 'one' for 1 in french");
  test.assertEqual(_("downloadsCount", 2),
                   "2 téléchargements",
                   "PluralForm form 'other' for n > 1 in french");

  loader.unload();
  resetLocale();
}

exports.testEnUsLocaleName = function(test) {
  let loader = Loader(module);
  setLocale("en-US");

  let _ = loader.require("l10n").get;
  test.assertEqual(_("Not translated"), "Not translated");
  test.assertEqual(_("Translated"), "Yes");

<<<<<<< HEAD
=======
  // Check plural forms regular matching
  test.assertEqual(_("downloadsCount", 0),
                   "0 downloads",
                   "PluralForm form 'other' for 0 in english");
  test.assertEqual(_("downloadsCount", 1),
                   "one download",
                   "PluralForm form 'one' for 1 in english");
  test.assertEqual(_("downloadsCount", 2),
                   "2 downloads",
                   "PluralForm form 'other' for n != 1 in english");

  // Check optional plural forms
  test.assertEqual(_("pluralTest", 0),
                   "optional zero form",
                   "PluralForm form 'zero' can be optionaly specified. (Isn't mandatory in english)");
  test.assertEqual(_("pluralTest", 1),
                   "fallback to other",
                   "If the specific plural form is missing, we fallback to 'other'");

>>>>>>> 21181c0a
  loader.unload();
  resetLocale();
}

exports.testShortLocaleName = function(test) {
  let loader = Loader(module);
  setLocale("eo");

  let _ = loader.require("l10n").get;
  test.assertEqual(_("Not translated"), "Not translated");
  test.assertEqual(_("Translated"), "jes");

  loader.unload();
  resetLocale();
}<|MERGE_RESOLUTION|>--- conflicted
+++ resolved
@@ -60,8 +60,6 @@
   test.assertEqual(_("Not translated"), "Not translated");
   test.assertEqual(_("Translated"), "Yes");
 
-<<<<<<< HEAD
-=======
   // Check plural forms regular matching
   test.assertEqual(_("downloadsCount", 0),
                    "0 downloads",
@@ -81,7 +79,6 @@
                    "fallback to other",
                    "If the specific plural form is missing, we fallback to 'other'");
 
->>>>>>> 21181c0a
   loader.unload();
   resetLocale();
 }
@@ -96,4 +93,4 @@
 
   loader.unload();
   resetLocale();
-}+}
