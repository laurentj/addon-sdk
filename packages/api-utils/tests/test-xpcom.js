--- conflicted
+++ resolved
@@ -1,19 +1,11 @@
-<<<<<<< HEAD
+/* This Source Code Form is subject to the terms of the Mozilla Public
+ * License, v. 2.0. If a copy of the MPL was not distributed with this
+ * file, You can obtain one at http://mozilla.org/MPL/2.0/. */
+
 const traceback = require("traceback");
 const xpcom = require("xpcom");
 const { Cc, Ci, Cm, Cr } = require("chrome");
 const { Loader } = require("./helpers");
-const manager = Cm.QueryInterface(Ci.nsIComponentRegistrar);
-=======
-/* This Source Code Form is subject to the terms of the Mozilla Public
- * License, v. 2.0. If a copy of the MPL was not distributed with this
- * file, You can obtain one at http://mozilla.org/MPL/2.0/. */
-
-var traceback = require("traceback");
-var xpcom = require("xpcom");
-var {Cc,Ci,Cm,Cr} = require("chrome");
-var { Loader } = require("./helpers");
->>>>>>> 8c3b3992
 
 exports.testRegister = function(test, text) {
   if (!text)
