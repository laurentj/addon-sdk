/* vim:st=2:sts=2:sw=2:
 * ***** BEGIN LICENSE BLOCK *****
 * Version: MPL 1.1/GPL 2.0/LGPL 2.1
 *
 * The contents of this file are subject to the Mozilla Public License Version
 * 1.1 (the "License"); you may not use this file except in compliance with
 * the License. You may obtain a copy of the License at
 * http://www.mozilla.org/MPL/
 *
 * Software distributed under the License is distributed on an "AS IS" basis,
 * WITHOUT WARRANTY OF ANY KIND, either express or implied. See the License
 * for the specific language governing rights and limitations under the
 * License.
 *
 * The Original Code is Jetpack.
 *
 * The Initial Developer of the Original Code is Mozilla.
 * Portions created by the Initial Developer are Copyright (C) 2007
 * the Initial Developer. All Rights Reserved.
 *
 * Contributor(s):
 *   Atul Varma <atul@mozilla.com>
 *   Irakli Gozalishvili <gozala@mozilla.com>
 *
 * Alternatively, the contents of this file may be used under the terms of
 * either the GNU General Public License Version 2 or later (the "GPL"), or
 * the GNU Lesser General Public License Version 2.1 or later (the "LGPL"),
 * in which case the provisions of the GPL or the LGPL are applicable instead
 * of those above. If you wish to allow use of your version of this file only
 * under the terms of either the GPL or the LGPL, and not to allow others to
 * use your version of this file under the terms of the MPL, indicate your
 * decision by deleting the provisions above and replace them with the notice
 * and other provisions required by the GPL or the LGPL. If you do not delete
 * the provisions above, a recipient may use your version of this file under
 * the terms of any one of the MPL, the GPL or the LGPL.
 *
 * ***** END LICENSE BLOCK ***** */

"use strict";
var timer = require("./timer");

exports.findAndRunTests = function findAndRunTests(options) {
  var TestFinder = require("./unit-test-finder").TestFinder;
  var finder = new TestFinder({
    filter: options.filter,
    testInProcess: options.testInProcess,
    testOutOfProcess: options.testOutOfProcess
  });
  var runner = new TestRunner({fs: options.fs});
  finder.findTests(
    function (tests) {
      runner.startMany({tests: tests,
                        onDone: options.onDone});
    });
};

var TestRunner = exports.TestRunner = function TestRunner(options) {
  if (options) {
    this.fs = options.fs;
  }
  memory.track(this);
  this.passed = 0;
  this.failed = 0;
  this.testRunSummary = [];
  this.expectFailNesting = 0;
};

TestRunner.prototype = {
  toString: function toString() "[object TestRunner]",

  DEFAULT_PAUSE_TIMEOUT: 10000,
  PAUSE_DELAY: 500,

  _logTestFailed: function _logTestFailed(why) {
    this.test.errors[why]++;
    if (!this.testFailureLogged) {
      console.error("TEST FAILED: " + this.test.name + " (" + why + ")");
      this.testFailureLogged = true;
    }
  },

<<<<<<< HEAD
  makeSandboxedLoader: function makeSandboxedLoader(options) {
    if (!this.fs)
      console.error("Hey, either you didn't pass .fs when building the" +
                    " TestRunner, or you used 'new' when calling" +
                    " test.makeSandboxedLoader. Don't do that.");

    if (!options)
      options = {console: console};
    options.fs = this.fs;

    if (!("globals" in options))
      options.globals = {};
    if (!("packaging" in options.globals))
      options.globals.packaging = packaging;

    var Cuddlefish = require("./cuddlefish");

    if ("moduleOverrides" in options) {
      var moduleOverrides = options.moduleOverrides;
      delete options.moduleOverrides;
      options.getModuleExports = function getModuleExports(basePath, module) {
        if (module in moduleOverrides)
          return moduleOverrides[module];
        return null;
      }
    }

    return new Cuddlefish.Loader(options);
  },

=======
>>>>>>> 97d918ec
  pass: function pass(message) {
    if(!this.expectFailure) {
      console.info("pass:", message);
      this.passed++;
      this.test.passed++;
    }
    else {
      this.expectFailure = false;
      this.fail('Failure Expected: ' + message);
    }
  },

  fail: function fail(message) {
    if(!this.expectFailure) {
      this._logTestFailed("failure");
      console.error("fail:", message);
      console.trace();
      this.failed++;
      this.test.failed++;
    }
    else {
      this.expectFailure = false;
      this.pass(message);
    }
  },

  expectFail: function(callback) {
    this.expectFailure = true;
    callback();
    this.expectFailure = false;
  },

  exception: function exception(e) {
    this._logTestFailed("exception");
    console.exception(e);
    this.failed++;
    this.test.failed++;
  },

  assertMatches: function assertMatches(string, regexp, message) {
    if (regexp.test(string)) {
      if (!message)
        message = uneval(string) + " matches " + uneval(regexp);
      this.pass(message);
    } else {
      var no = uneval(string) + " doesn't match " + uneval(regexp);
      if (!message)
        message = no;
      else
        message = message + " (" + no + ")";
      this.fail(message);
    }
  },

  assertRaises: function assertRaises(func, predicate, message) {
    try {
      func();
      if (message)
        this.fail(message + " (no exception thrown)");
      else
        this.fail("function failed to throw exception");
    } catch (e) {
      var errorMessage;
      if (typeof(e) == "string")
        errorMessage = e;
      else
        errorMessage = e.message;
      if (typeof(predicate) == "string")
        this.assertEqual(errorMessage, predicate, message);
      else
        this.assertMatches(errorMessage, predicate, message);
    }
  },

  assert: function assert(a, message) {
    if (!a) {
      if (!message)
        message = "assertion failed, value is " + a;
      this.fail(message);
    } else
      this.pass(message || "assertion successful");
  },

  assertNotEqual: function assertNotEqual(a, b, message) {
    if (a != b) {
      if (!message)
        message = "a != b != " + uneval(a);
      this.pass(message);
    } else {
      var equality = uneval(a) + " == " + uneval(b);
      if (!message)
        message = equality;
      else
        message += " (" + equality + ")";
      this.fail(message);
    }
  },

  assertEqual: function assertEqual(a, b, message) {
    if (a == b) {
      if (!message)
        message = "a == b == " + uneval(a);
      this.pass(message);
    } else {
      var inequality = uneval(a) + " != " + uneval(b);
      if (!message)
        message = inequality;
      else
        message += " (" + inequality + ")";
      this.fail(message);
    }
  },

  assertNotStrictEqual: function assertNotStrictEqual(a, b, message) {
    if (a !== b) {
      if (!message)
        message = "a !== b !== " + uneval(a);
      this.pass(message);
    } else {
      var equality = uneval(a) + " === " + uneval(b);
      if (!message)
        message = equality;
      else
        message += " (" + equality + ")";
      this.fail(message);
    }
  },

  assertStrictEqual: function assertStrictEqual(a, b, message) {
    if (a === b) {
      if (!message)
        message = "a === b === " + uneval(a);
      this.pass(message);
    } else {
      var inequality = uneval(a) + " !== " + uneval(b);
      if (!message)
        message = inequality;
      else
        message += " (" + inequality + ")";
      this.fail(message);
    }
  },

  assertFunction: function assertFunction(a, message) {
    this.assertStrictEqual('function', typeof a, message);
  },

  assertUndefined: function(a, message) {
    this.assertStrictEqual('undefined', typeof a, message);
  },

  assertNotUndefined: function(a, message) {
    this.assertNotStrictEqual('undefined', typeof a, message);
  },

  assertNull: function(a, message) {
    this.assertStrictEqual(null, a, message);
  },

  assertNotNull: function(a, message) {
    this.assertNotStrictEqual(null, a, message);
  },

  assertObject: function(a, message) {
    this.assertStrictEqual('[object Object]', Object.prototype.toString.apply(a), message);
  },

  assertString: function(a, message) {
    this.assertStrictEqual('[object String]', Object.prototype.toString.apply(a), message);
  },

  assertArray: function(a, message) {
    this.assertStrictEqual('[object Array]', Object.prototype.toString.apply(a), message);
  },
  
  assertNumber: function(a, message) {
    this.assertStrictEqual('[object Number]', Object.prototype.toString.apply(a), message);                
  },

  done: function done() {
    if (!this.isDone) {
      this.isDone = true;
      if(this.test.teardown) {
        this.test.teardown(this);
      }
      if (this.waitTimeout !== null) {
        timer.clearTimeout(this.waitTimeout);
        this.waitTimeout = null;
      }
      if (this.test.passed == 0 && this.test.failed == 0) {
        this._logTestFailed("empty test");
        this.failed++;
        this.test.failed++;
      }
      
      this.testRunSummary.push({
        name: this.test.name,
        passed: this.test.passed,
        failed: this.test.failed,
        errors: [error for (error in this.test.errors)].join(", ")
      });
      
      if (this.onDone !== null) {
        var onDone = this.onDone;
        var self = this;
        this.onDone = null;
        timer.setTimeout(function() { onDone(self); }, 0);
      }
    }
  },
  
  // Set of assertion functions to wait for an assertion to become true
  // These functions take the same arguments as the TestRunner.assert* methods.
  waitUntil: function waitUntil() {
    return this._waitUntil(this.assert, arguments);
  },
  
  waitUntilNotEqual: function waitUntilNotEqual() {
    return this._waitUntil(this.assertNotEqual, arguments);
  },
  
  waitUntilEqual: function waitUntilEqual() {
    return this._waitUntil(this.assertEqual, arguments);
  },
  
  waitUntilMatches: function waitUntilMatches() {
    return this._waitUntil(this.assertMatches, arguments);
  },
  
  /**
   * Internal function that waits for an assertion to become true.
   * @param {Function} assertionMethod
   *    Reference to a TestRunner assertion method like test.assert, 
   *    test.assertEqual, ...
   * @param {Array} args
   *    List of arguments to give to the previous assertion method. 
   *    All functions in this list are going to be called to retrieve current
   *    assertion values.
   */
  _waitUntil: function waitUntil(assertionMethod, args) {
    let count = 0;
    let maxCount = this.DEFAULT_PAUSE_TIMEOUT / this.PAUSE_DELAY;
    
    let callback = null;
    let finished = false;
    
    let test = this;
    function loop() {
      // Build a mockup object to fake TestRunner API and intercept calls to
      // pass and fail methods, in order to retrieve nice error messages
      // and assertion result
      let mock = {
        pass: function (msg) {
          test.pass(msg);
          if (callback)
            callback();
          finished = true;
        },
        fail: function (msg) {
          if (++count > maxCount) {
            test.fail(msg);
            if (callback)
              callback();
            finished = true;
            return;
          }
          timer.setTimeout(loop, test.PAUSE_DELAY);
        }
      };
      
      // Automatically call args closures in order to build arguments for 
      // assertion function
      let appliedArgs = [];
      for (let i = 0, l = args.length; i < l; i++) {
        let a = args[i];
        if (typeof a == "function") {
          try {
            a = a();
          }
          catch(e) {
            test.fail("Exception when calling asynchronous assertion: " + e);
            finished = true;
            return;
          }
        }
        appliedArgs.push(a);
      }
      
      // Finally call assertion function with current assertion values
      assertionMethod.apply(mock, appliedArgs);
    }
    loop();
    
    // Return an object with `then` method, to offer a way to execute 
    // some code when the assertion passed or failed
    return {
      then: function (c) {
        callback = c;
        
        // In case of immediate positive result, we need to execute callback
        // immediately here:
        if (finished)
          callback();
      }
    };
  },
  
  waitUntilDone: function waitUntilDone(ms) {
    if (ms === undefined)
      ms = this.DEFAULT_PAUSE_TIMEOUT;

    var self = this;

    function tiredOfWaiting() {
      self._logTestFailed("timed out");
      self.failed++;
      self.test.failed++;
      self.done();
    }

    this.waitTimeout = timer.setTimeout(tiredOfWaiting, ms);
  },

  startMany: function startMany(options) {
    function runNextTest(self) {
      var test = options.tests.shift();
      if (test)
        self.start({test: test, onDone: runNextTest});
      else
        options.onDone(self);
    }
    runNextTest(this);
  },

  start: function start(options) {
    this.test = options.test;
    this.test.passed = 0;
    this.test.failed = 0;
    this.test.errors = {};

    this.isDone = false;
    this.onDone = options.onDone;
    this.waitTimeout = null;
    this.testFailureLogged = false;

    try {
      if(this.test.setup) {
        this.test.setup(this);
      }
      this.test.testFunction(this);
    } catch (e) {
      this.exception(e);
    }
    if (this.waitTimeout === null)
      this.done();
  }
};<|MERGE_RESOLUTION|>--- conflicted
+++ resolved
@@ -79,39 +79,6 @@
     }
   },
 
-<<<<<<< HEAD
-  makeSandboxedLoader: function makeSandboxedLoader(options) {
-    if (!this.fs)
-      console.error("Hey, either you didn't pass .fs when building the" +
-                    " TestRunner, or you used 'new' when calling" +
-                    " test.makeSandboxedLoader. Don't do that.");
-
-    if (!options)
-      options = {console: console};
-    options.fs = this.fs;
-
-    if (!("globals" in options))
-      options.globals = {};
-    if (!("packaging" in options.globals))
-      options.globals.packaging = packaging;
-
-    var Cuddlefish = require("./cuddlefish");
-
-    if ("moduleOverrides" in options) {
-      var moduleOverrides = options.moduleOverrides;
-      delete options.moduleOverrides;
-      options.getModuleExports = function getModuleExports(basePath, module) {
-        if (module in moduleOverrides)
-          return moduleOverrides[module];
-        return null;
-      }
-    }
-
-    return new Cuddlefish.Loader(options);
-  },
-
-=======
->>>>>>> 97d918ec
   pass: function pass(message) {
     if(!this.expectFailure) {
       console.info("pass:", message);
