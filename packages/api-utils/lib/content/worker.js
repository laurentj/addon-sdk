--- conflicted
+++ resolved
@@ -183,30 +183,7 @@
     // expose wrapped port, that exposes only public properties. 
     this._port._public = Cortex(this._port);
     
-<<<<<<< HEAD
     // We receive an unwrapped window, with raw js access
-=======
-    // XXX I think the principal should be `this._port._frame.contentWindow`,
-    // but script doesn't work correctly when I set it to that value.
-    // Events don't get registered; even dump() fails.
-    //
-    // FIXME: figure out the problem and resolve it, so we can restrict
-    // the sandbox to the same set of privileges the page has (plus any others
-    // it gets to access through the object that created it).
-    //
-    // XXX when testing `this._port.frame.contentWindow`, I found that setting
-    // the principal to its `this._port.frame.contentWindow.wrappedJSObject`
-    // resolved some test leaks; that was before I started clearing the
-    // principal of the sandbox on unload, though, so perhaps it is no longer
-    // a problem.
-    let sandbox = this._sandbox = new Cu.Sandbox(
-      Cc["@mozilla.org/systemprincipal;1"].createInstance(Ci.nsIPrincipal)
-    );
-
-    // Overriding / Injecting some natives into sandbox.
-    Cu.evalInSandbox(shims.contents, sandbox, JS_VERSION, shims.filename);
-
->>>>>>> cd8764bc
     let window = worker._window;
     
     // Create the sandbox and bind it to window in order for content scripts to
@@ -219,7 +196,10 @@
       window: { get: function() sandbox },
       top: { get: function() sandbox }
     });
-
+    
+    // Overriding / Injecting some natives into sandbox.
+    Cu.evalInSandbox(shims.contents, sandbox, JS_VERSION, shims.filename);
+    
     let publicAPI = this._public;
     
     // List of content script globals:
