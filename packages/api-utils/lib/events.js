/* ***** BEGIN LICENSE BLOCK *****
 * Version: MPL 1.1/GPL 2.0/LGPL 2.1
 *
 * The contents of this file are subject to the Mozilla Public License Version
 * 1.1 (the "License"); you may not use this file except in compliance with
 * the License. You may obtain a copy of the License at
 * http://www.mozilla.org/MPL/
 *
 * Software distributed under the License is distributed on an "AS IS" basis,
 * WITHOUT WARRANTY OF ANY KIND, either express or implied. See the License
 * for the specific language governing rights and limitations under the
 * License.
 *
 * The Original Code is Jetpack.
 *
 * The Initial Developer of the Original Code is
 * the Mozilla Foundation.
 * Portions created by the Initial Developer are Copyright (C) 2010
 * the Initial Developer. All Rights Reserved.
 *
 * Contributor(s):
 *   Irakli Gozalishvili <gozala@mozilla.com> (Original Author)
 *   Drew Willcoxon <adw@mozilla.com>
 *
 * Alternatively, the contents of this file may be used under the terms of
 * either the GNU General Public License Version 2 or later (the "GPL"), or
 * the GNU Lesser General Public License Version 2.1 or later (the "LGPL"),
 * in which case the provisions of the GPL or the LGPL are applicable instead
 * of those above. If you wish to allow use of your version of this file only
 * under the terms of either the GPL or the LGPL, and not to allow others to
 * use your version of this file under the terms of the MPL, indicate your
 * decision by deleting the provisions above and replace them with the notice
 * and other provisions required by the GPL or the LGPL. If you do not delete
 * the provisions above, a recipient may use your version of this file under
 * the terms of any one of the MPL, the GPL or the LGPL.
 *
 * ***** END LICENSE BLOCK ***** */

"use strict";

<<<<<<< HEAD
const { Trait } = require('light-traits');

=======
>>>>>>> f46c335d
const ERROR_TYPE = 'error',
      UNCAUGHT_ERROR = 'An error event was dispatched for which there was'
        + ' no listener.',
      BAD_LISTENER = 'The event listener must be a function.';
/**
 * This object is used to create an `EventEmitter` that, useful for composing
 * objects that emit events. It implements an interface like `EventTarget` from
 * DOM Level 2, which is implemented by Node objects in implementations that
 * support the DOM Event Model.
 * @see http://www.w3.org/TR/DOM-Level-2-Events/events.html#Events-EventTarget
 * @see http://nodejs.org/api.html#EventEmitter
 * @see http://livedocs.adobe.com/flash/9.0/ActionScriptLangRefV3/flash/events/EventDispatcher.html
 */
const eventEmitter =  {
  /**
   * Registers an event `listener` that is called every time events of
   * specified `type` are emitted.
   * @param {String} type
   *    The type of event.
   * @param {Function} listener
   *    The listener function that processes the event.
   * @example
   *      worker.on('message', function (data) {
   *          console.log('data received: ' + data)
   *      })
   */
  on: function on(type, listener) {
    if ('function' !== typeof listener)
      throw new Error(BAD_LISTENER);
    let listeners = this._listeners(type);
    if (0 > listeners.indexOf(listener))
      listeners.push(listener);
    return this._public;
  },

  /**
   * Registers an event `listener` that is called once the next time an event
   * of the specified `type` is emitted.
   * @param {String} type
   *    The type of the event.
   * @param {Function} listener
   *    The listener function that processes the event.
   */
  once: function once(type, listener) {
    this.on(type, function selfRemovableListener() {
      this.removeListener(type, selfRemovableListener);
      listener.apply(this, arguments);
    });
  },

  /**
   * Unregister `listener` for the specified event type.
   * @param {String} type
   *    The type of event.
   * @param {Function} listener
   *    The listener function that processes the event.
   */
  removeListener: function removeListener(type, listener) {
    if ('function' !== typeof listener)
      throw new Error(BAD_LISTENER);
    let listeners = this._listeners(type),
        index = listeners.indexOf(listener);
    if (0 <= index)
      listeners.splice(index, 1);
    return this._public;
  },

  /**
   * Hash of listeners on this EventEmitter.
   */
  _events: null,

  /**
   * Returns an array of listeners for the specified event `type`. This array
   * can be manipulated, e.g. to remove listeners.
   * @param {String} type
   *    The type of event.
   */
  _listeners: function listeners(type) {
    let events = this._events || (this._events = {});
    return events[type] || (events[type] = []);
  },

  /**
   * Execute each of the listeners in order with the supplied arguments.
   * Returns `true` if listener for this event was called, `false` if there are
   * no listeners for this event `type`.
   *
   * All the exceptions that are thrown by listeners during the emit
   * are caught and can be handled by listeners of 'error' event. Thrown
   * exceptions are passed as an argument to an 'error' event listener.
   * If no 'error' listener is registered exception will propagate to a
   * caller of this method.
   *
   * **It's recommended to have a default 'error' listener in all the complete
   * composition that in worst case may dump errors to the console.**
   *
   * @param {String} type
   *    The type of event.
   * @params {Object|Number|String|Boolean}
   *    Arguments that will be passed to listeners.
   * @returns {Boolean}
   */
  _emit: function _emit(type, event) {
    let args = Array.slice(arguments);
    args.unshift(this._public);
    return this._emitOnObject.apply(this, args);
  },

  /**
   * A version of _emit that lets you specify the object on which listeners are
   * called.  This is a hack that is sometimes necessary when such an object
   * (exports, for example) cannot be an EventEmitter for some reason, but other
   * object(s) managing events for the object are EventEmitters.  Once bug
   * 577782 is fixed, this method shouldn't be necessary.
   *
   * @param {object} targetObj
   *    The object on which listeners will be called.
   * @param {string} type
   *    The event name.
   * @param {value} event
   *    The first argument to pass to listeners.
   * @param {value} ...
   *    More arguments to pass to listeners.
   * @returns {boolean}
   */
  _emitOnObject: function _emitOnObject(targetObj, type, event /* , ... */) {
    let listeners = this._listeners(type).slice(0);
    // If there is no 'error' event listener then throw.
    if (type === ERROR_TYPE && !listeners.length)
      console.exception(event);
    if (!listeners.length)
      return false;
    let params = Array.slice(arguments, 2);
    for each (let listener in listeners) {
      try {
        listener.apply(targetObj, params);
      } catch(e) {
        this._emit('error', e);
      }
    }
    return true;
  },

  /**
   * Removes all the event listeners for the specified event `type`.
   * @param {String} type
   *    The type of event.
   */
  _removeAllListeners: function _removeAllListeners(type) {
    this._listeners(type).splice(0);
    return this;
  }
};
exports.EventEmitter = require("traits").Trait.compose(eventEmitter);
<<<<<<< HEAD
exports.EventEmitterTrait = Trait(eventEmitter);
=======
exports.EventEmitterTrait = require('light-traits').Trait(eventEmitter);
>>>>>>> f46c335d
<|MERGE_RESOLUTION|>--- conflicted
+++ resolved
@@ -38,11 +38,6 @@
 
 "use strict";
 
-<<<<<<< HEAD
-const { Trait } = require('light-traits');
-
-=======
->>>>>>> f46c335d
 const ERROR_TYPE = 'error',
       UNCAUGHT_ERROR = 'An error event was dispatched for which there was'
         + ' no listener.',
@@ -198,8 +193,4 @@
   }
 };
 exports.EventEmitter = require("traits").Trait.compose(eventEmitter);
-<<<<<<< HEAD
-exports.EventEmitterTrait = Trait(eventEmitter);
-=======
-exports.EventEmitterTrait = require('light-traits').Trait(eventEmitter);
->>>>>>> f46c335d
+exports.EventEmitterTrait = require('light-traits').Trait(eventEmitter);