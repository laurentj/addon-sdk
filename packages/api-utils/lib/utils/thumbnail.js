/* This Source Code Form is subject to the terms of the Mozilla Public
 * License, v. 2.0. If a copy of the MPL was not distributed with this
 * file, You can obtain one at http://mozilla.org/MPL/2.0/. */
'use strict';

const { Cc, Ci, Cu } = require('chrome');
const AppShellService = Cc['@mozilla.org/appshell/appShellService;1'].
                        getService(Ci.nsIAppShellService);

<<<<<<< HEAD
const NS = 'http://www.w3.org/1999/xhtml';
const COLOR = 'rgb(255,255,255)';
=======
module.metadata = {
  "stability": "unstable"
};

const { Cc, Ci, Cu } = require("chrome");
const AppShellService = Cc["@mozilla.org/appshell/appShellService;1"].
  getService(Ci.nsIAppShellService);

const NS = "http://www.w3.org/1999/xhtml";
const COLOR = "rgb(255,255,255)";
>>>>>>> 1653a66a

/**
 * Creates canvas element with a thumbnail of the passed window.
 * @param {Window} window
 * @returns {Element}
 */
function getThumbnailCanvasForWindow(window) {
  let aspectRatio = 0.5625; // 16:9
  let thumbnail = AppShellService.hiddenDOMWindow.document
                    .createElementNS(NS, 'canvas');
  thumbnail.mozOpaque = true;
  thumbnail.width = Math.ceil(window.screen.availWidth / 5.75);
  thumbnail.height = Math.round(thumbnail.width * aspectRatio);
  let ctx = thumbnail.getContext('2d');
  let snippetWidth = window.innerWidth * .6;
  let scale = thumbnail.width / snippetWidth;
  ctx.scale(scale, scale);
  ctx.drawWindow(window, window.scrollX, window.scrollY, snippetWidth,
                snippetWidth * aspectRatio, COLOR);
  return thumbnail;
}
exports.getThumbnailCanvasForWindow = getThumbnailCanvasForWindow;

/**
 * Creates Base64 encoded data URI of the thumbnail for the passed window.
 * @param {Window} window
 * @returns {String}
 */
exports.getThumbnailURIForWindow = function getThumbnailURIForWindow(window) {
  return getThumbnailCanvasForWindow(window).toDataURL()
};<|MERGE_RESOLUTION|>--- conflicted
+++ resolved
@@ -7,21 +7,12 @@
 const AppShellService = Cc['@mozilla.org/appshell/appShellService;1'].
                         getService(Ci.nsIAppShellService);
 
-<<<<<<< HEAD
 const NS = 'http://www.w3.org/1999/xhtml';
 const COLOR = 'rgb(255,255,255)';
-=======
+
 module.metadata = {
-  "stability": "unstable"
+  'stability': 'unstable'
 };
-
-const { Cc, Ci, Cu } = require("chrome");
-const AppShellService = Cc["@mozilla.org/appshell/appShellService;1"].
-  getService(Ci.nsIAppShellService);
-
-const NS = "http://www.w3.org/1999/xhtml";
-const COLOR = "rgb(255,255,255)";
->>>>>>> 1653a66a
 
 /**
  * Creates canvas element with a thumbnail of the passed window.
