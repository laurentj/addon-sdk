/* This Source Code Form is subject to the terms of the Mozilla Public
 * License, v. 2.0. If a copy of the MPL was not distributed with this
 * file, You can obtain one at http://mozilla.org/MPL/2.0/. */

"use strict";

const { Cc, Ci } = require("chrome");
const { createRemoteBrowser } = require("api-utils/window-utils");
const { channel } = require("./channel");
const packaging = require('@packaging');
const { when } = require('./unload');
const { MessageManager } = require('./message-manager');

const addonService = '@mozilla.org/addon/service;1' in Cc ?
  Cc['@mozilla.org/addon/service;1'].getService(Ci.nsIAddonService) : null

const ENABLE_E10S = packaging.enable_e10s;

const isFennec = require("./xul-app").is("Fennec");

function loadScript(target, uri, sync) {
  return 'loadScript' in target ? target.loadScript(uri, sync)
                                : target.loadFrameScript(uri, sync)
}

function process(target, id, path, scope) {
  // Please note that even though `loadScript`, is executed before channel is
  // returned, users still are able to subscribe for messages before any message
  // will be sent. That's because `loadScript` queues script execution on the
  // other process, which means they will execute async (on the next turn of
  // event loop), while the channel for messages is returned immediately (in
  // the same turn of event loop).

  let load = loadScript.bind(null, target);

  load(packaging.uriPrefix + packaging.loader, false);
  load('data:,' + encodeURIComponent(
           'let loader = Loader.new(' + JSON.stringify(packaging) + ');\n' +
           'loader.main("' + id + '", "' + path + '");'), false);

  when(function (reason) {
    // Please note that it's important to unload remote loader
    // synchronously (using synchronous frame script), to make sure that we
    // don't stop during unload.
<<<<<<< HEAD
    // Bug 724433: Take care to nullify all globals set by `cuddlefish.js`
    // otherwise, we will leak any still defined global.
    // `dump` is set in Loader.new method, `dump = globals.dump;`
    loadScript(target, 'data:,loader.unload("' + reason + '");' +
                       'loader = null; Loader = null; dump = null;', true);
=======
    load('data:,loader.unload("' + reason + '")', true);
>>>>>>> fe07b21e
  });

  return {
    channel: channel.bind(null, scope, target),
    loadScript: load
  };
}

exports.spawn = function spawn(id, path) {
  return function promise(deliver) {
    // If `nsIAddonService` is available we use it to create an add-on process,
    // otherwise we fallback to the remote browser's message manager.
    if (ENABLE_E10S && addonService) {
      console.log('!!!!!!!!!!!!!!!!!!!! Using addon process !!!!!!!!!!!!!!!!!!');
      deliver(process(addonService.createAddon(), id, path));
    } else if (isFennec) {
      deliver(process(new MessageManager(), id, path));
    } else {
      createRemoteBrowser(ENABLE_E10S)(function(browser) {
        let messageManager = browser.QueryInterface(Ci.nsIFrameLoaderOwner).
                                     frameLoader.messageManager
        let window = browser.ownerDocument.defaultView;
        deliver(process(messageManager, id, path, window));
      });
    }
  };
};<|MERGE_RESOLUTION|>--- conflicted
+++ resolved
@@ -42,15 +42,11 @@
     // Please note that it's important to unload remote loader
     // synchronously (using synchronous frame script), to make sure that we
     // don't stop during unload.
-<<<<<<< HEAD
     // Bug 724433: Take care to nullify all globals set by `cuddlefish.js`
     // otherwise, we will leak any still defined global.
     // `dump` is set in Loader.new method, `dump = globals.dump;`
-    loadScript(target, 'data:,loader.unload("' + reason + '");' +
-                       'loader = null; Loader = null; dump = null;', true);
-=======
-    load('data:,loader.unload("' + reason + '")', true);
->>>>>>> fe07b21e
+    load('data:,loader.unload("' + reason + '");' +
+         'loader = null; Loader = null; dump = null;', true);
   });
 
   return {
