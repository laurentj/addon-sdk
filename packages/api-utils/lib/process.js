/* This Source Code Form is subject to the terms of the Mozilla Public
 * License, v. 2.0. If a copy of the MPL was not distributed with this
 * file, You can obtain one at http://mozilla.org/MPL/2.0/. */

"use strict";

const { Cc, Ci } = require("chrome");
const { createRemoteBrowser } = require("api-utils/window-utils");
const { channel } = require("./channel");
const packaging = require('@packaging');
const { when } = require('./unload');
const { MessageManager } = require('./message-manager');

const addonService = '@mozilla.org/addon/service;1' in Cc ?
  Cc['@mozilla.org/addon/service;1'].getService(Ci.nsIAddonService) : null

const ENABLE_E10S = packaging.enable_e10s;

const isFennec = require("./xul-app").is("Fennec");

function loadScript(target, uri, sync) {
  return 'loadScript' in target ? target.loadScript(uri, sync)
                                : target.loadFrameScript(uri, sync)
}

function process(target, id, path, scope) {
  // Please note that even though `loadScript`, is executed before channel is
  // returned, users still are able to subscribe for messages before any message
  // will be sent. That's because `loadScript` queues script execution on the
  // other process, which means they will execute async (on the next turn of
  // event loop), while the channel for messages is returned immediately (in
  // the same turn of event loop).

  let load = loadScript.bind(null, target);

  load(packaging.uriPrefix + packaging.loader, false);
  load('data:,' + encodeURIComponent(
           'let loader = Loader.new(' + JSON.stringify(packaging) + ');\n' +
           'loader.main("' + id + '", "' + path + '");'), false);

  when(function (reason) {
    // Please note that it's important to unload remote loader
    // synchronously (using synchronous frame script), to make sure that we
    // don't stop during unload.
    // Bug 724433: Take care to nullify all globals set by `cuddlefish.js`
    // otherwise, we will leak any still defined global.
    // `dump` is set in Loader.new method, `dump = globals.dump;`
<<<<<<< HEAD
    loadScript(target, 'data:,loader.unload("' + reason + '");' +
                       'loader = null; Loader = null; dump = null;', true);
=======
    load('data:,loader.unload("' + reason + '");' +
         'loader = null; Loader = null; dump = null;', true);
>>>>>>> cb341ff3
  });

  return {
    channel: channel.bind(null, scope, target),
    loadScript: load
  };
}

exports.spawn = function spawn(id, path) {
  return function promise(deliver) {
    // If `nsIAddonService` is available we use it to create an add-on process,
    // otherwise we fallback to the remote browser's message manager.
    if (ENABLE_E10S && addonService) {
      console.log('!!!!!!!!!!!!!!!!!!!! Using addon process !!!!!!!!!!!!!!!!!!');
      deliver(process(addonService.createAddon(), id, path));
    } else if (isFennec) {
      deliver(process(new MessageManager(), id, path));
    } else {
      createRemoteBrowser(ENABLE_E10S)(function(browser) {
        let messageManager = browser.QueryInterface(Ci.nsIFrameLoaderOwner).
                                     frameLoader.messageManager
        let window = browser.ownerDocument.defaultView;
        deliver(process(messageManager, id, path, window));
      });
    }
  };
};<|MERGE_RESOLUTION|>--- conflicted
+++ resolved
@@ -45,13 +45,8 @@
     // Bug 724433: Take care to nullify all globals set by `cuddlefish.js`
     // otherwise, we will leak any still defined global.
     // `dump` is set in Loader.new method, `dump = globals.dump;`
-<<<<<<< HEAD
-    loadScript(target, 'data:,loader.unload("' + reason + '");' +
-                       'loader = null; Loader = null; dump = null;', true);
-=======
     load('data:,loader.unload("' + reason + '");' +
          'loader = null; Loader = null; dump = null;', true);
->>>>>>> cb341ff3
   });
 
   return {
