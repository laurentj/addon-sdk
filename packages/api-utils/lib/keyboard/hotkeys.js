--- conflicted
+++ resolved
@@ -39,13 +39,8 @@
 
 "use strict";
 
-<<<<<<< HEAD
-const { observer: keyboardObserver } = require("keyboard/observer");
-const { getKeyForCode, normalize } = require("keyboard/utils");
-=======
-const keyboardObserver = require("./observer");
+const { observer: keyboardObserver } = require("./observer");
 const { getKeyForCode, normalize } = require("./utils");
->>>>>>> 94fa2de4
 
 /**
  * Register a global `hotkey` that executes `listener` when the key combination
