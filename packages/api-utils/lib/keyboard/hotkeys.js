--- conflicted
+++ resolved
@@ -39,13 +39,8 @@
 
 "use strict";
 
-<<<<<<< HEAD
-const keyboardObserver = require("keyboard/observer");
-const { getKeyForCode, normalize, MODIFIERS } = require("keyboard/utils");
-=======
 const keyboardObserver = require("./observer");
-const { getKeyForCode, normalize } = require("./utils");
->>>>>>> 9e89bc25
+const { getKeyForCode, normalize, MODIFIERS } = require("./utils");
 
 /**
  * Register a global `hotkey` that executes `listener` when the key combination
