/* vim:st=2:sts=2:sw=2:
 * ***** BEGIN LICENSE BLOCK *****
 * Version: MPL 1.1/GPL 2.0/LGPL 2.1
 *
 * The contents of this file are subject to the Mozilla Public License Version
 * 1.1 (the "License"); you may not use this file except in compliance with
 * the License. You may obtain a copy of the License at
 * http://www.mozilla.org/MPL/
 *
 * Software distributed under the License is distributed on an "AS IS" basis,
 * WITHOUT WARRANTY OF ANY KIND, either express or implied. See the License
 * for the specific language governing rights and limitations under the
 * License.
 *
 * The Original Code is Jetpack.
 *
 * The Initial Developer of the Original Code is Mozilla.
 * Portions created by the Initial Developer are Copyright (C) 2011
 * the Initial Developer. All Rights Reserved.
 *
 * Contributor(s):
 *   Brian Warner <warner@mozilla.com>
<<<<<<< HEAD
=======
 *   Erik Vold <erikvvold@gmail.com>
>>>>>>> c19dd595
 *
 * Alternatively, the contents of this file may be used under the terms of
 * either the GNU General Public License Version 2 or later (the "GPL"), or
 * the GNU Lesser General Public License Version 2.1 or later (the "LGPL"),
 * in which case the provisions of the GPL or the LGPL are applicable instead
 * of those above. If you wish to allow use of your version of this file only
 * under the terms of either the GPL or the LGPL, and not to allow others to
 * use your version of this file under the terms of the MPL, indicate your
 * decision by deleting the provisions above and replace them with the notice
 * and other provisions required by the GPL or the LGPL. If you do not delete
 * the provisions above, a recipient may use your version of this file under
 * the terms of any one of the MPL, the GPL or the LGPL.
 *
 * ***** END LICENSE BLOCK ***** */

"use strict";

let file = require("./file");
let url = require("./url");

let jid = packaging.jetpackID;
let name = packaging.options.name;

// Some XPCOM APIs require valid URIs as an argument for certain operations (see
// `nsILoginManager` for example). This property represents add-on associated
// unique URI string that can be used for that.
let uri = "addon:" + jid;

exports.makeSelfModule = function (reqdata) {
  // a module loaded from URI has called require(MODULE)
  // URI is like resource://jid0-$JID/$PACKAGE-$SECTION/$SUBDIR/$FILENAME
  // resource://jid0-abc123/reading-data-lib/main.js
  // and we want resource://jid0-abc123/reading-data-data/

  var data_url = function(name) {
    name = name || "";
    // dataURIPrefix ends with a slash
    var x = reqdata.dataURIPrefix + name;
    return x;
  };
  var data_load = function(name) {
    let fn = url.toFilename(data_url(name));
    return file.read(fn);
  };

  var self = {
    id: jid,
    uri: uri,
    data: {
      load: data_load,
      url: data_url
    }
  };
  return self;
};
<|MERGE_RESOLUTION|>--- conflicted
+++ resolved
@@ -20,10 +20,7 @@
  *
  * Contributor(s):
  *   Brian Warner <warner@mozilla.com>
-<<<<<<< HEAD
-=======
  *   Erik Vold <erikvvold@gmail.com>
->>>>>>> c19dd595
  *
  * Alternatively, the contents of this file may be used under the terms of
  * either the GNU General Public License Version 2 or later (the "GPL"), or
