--- conflicted
+++ resolved
@@ -4,11 +4,14 @@
  * file, You can obtain one at http://mozilla.org/MPL/2.0/. */
 'use strict';
 
+module.metadata = {
+  'stability': 'unstable'
+};
+
 const { tabNS, tabsNS } = require('./namespace');
 const { defer } = require("../functional");
 const { Ci } = require('chrome');
 
-<<<<<<< HEAD
 function activateTab(tab, window) {
   let gBrowser = getTabBrowserForTab(tab);
 
@@ -25,13 +28,6 @@
 // Please note: That this function is called asynchronous since in E10S that
 // will be the case.
 exports.activateTab = defer(activateTab);
-=======
-module.metadata = {
-  "stability": "unstable"
-};
-
-const { Ci } = require("chrome");
->>>>>>> 1653a66a
 
 function getTabBrowser(window) {
   return window.gBrowser;
