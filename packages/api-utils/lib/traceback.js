--- conflicted
+++ resolved
@@ -4,16 +4,12 @@
 
 "use strict";
 
-<<<<<<< HEAD
-const { Cc, Ci, components } = require("chrome");
-const { readURISync } = require("./url/io");
-=======
 module.metadata = {
   "stability": "experimental"
 };
 
-const {Cc,Ci,components} = require("chrome");
->>>>>>> 9f77a34f
+const { Cc, Ci, components } = require("chrome");
+const { readURISync } = require("./url/io");
 
 // Undo the auto-parentification of URLs done in bug 418356.
 function deParentifyURL(url) {
@@ -110,7 +106,7 @@
     function(frame) {
       if (!(frame.filename || frame.lineNo || frame.funcName))
       	return;
-      
+
       lines.push('  File "' + frame.filename + '", line ' +
                  frame.lineNo + ', in ' + frame.funcName);
       var sourceLine = safeGetFileLine(frame.filename, frame.lineNo);
