--- conflicted
+++ resolved
@@ -3,10 +3,6 @@
     "description": "A harness for running Jetpack tests.",
     "author": "Atul Varma (http://toolness.com/)",
     "keywords": ["jetpack-low-level"],
-<<<<<<< HEAD
-    "version": "1.3",
-=======
->>>>>>> 8c6457f4
     "license": "MPL 1.1/GPL 2.0/LGPL 2.1",
     "dependencies": ["api-utils"]
 }