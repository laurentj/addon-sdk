/* ***** BEGIN LICENSE BLOCK *****
 * Version: MPL 1.1/GPL 2.0/LGPL 2.1
 *
 * The contents of this file are subject to the Mozilla Public License Version
 * 1.1 (the "License"); you may not use this file except in compliance with
 * the License. You may obtain a copy of the License at
 * http://www.mozilla.org/MPL/
 *
 * Software distributed under the License is distributed on an "AS IS" basis,
 * WITHOUT WARRANTY OF ANY KIND, either express or implied. See the License
 * for the specific language governing rights and limitations under the
 * License.
 *
 * The Original Code is Jetpack.
 *
 * The Initial Developer of the Original Code is Mozilla.
 * Portions created by the Initial Developer are Copyright (C) 2007
 * the Initial Developer. All Rights Reserved.
 *
 * Contributor(s):
 *   Atul Varma <atul@mozilla.com>
 *
 * Alternatively, the contents of this file may be used under the terms of
 * either the GNU General Public License Version 2 or later (the "GPL"), or
 * the GNU Lesser General Public License Version 2.1 or later (the "LGPL"),
 * in which case the provisions of the GPL or the LGPL are applicable instead
 * of those above. If you wish to allow use of your version of this file only
 * under the terms of either the GPL or the LGPL, and not to allow others to
 * use your version of this file under the terms of the MPL, indicate your
 * decision by deleting the provisions above and replace them with the notice
 * and other provisions required by the GPL or the LGPL. If you do not delete
 * the provisions above, a recipient may use your version of this file under
 * the terms of any one of the MPL, the GPL or the LGPL.
 *
 * ***** END LICENSE BLOCK ***** */

"use strict";

var obsvc = require("api-utils/observer-service");
var system = require("api-utils/system");
var options = require('@packaging');
var {Cc,Ci} = require("chrome");

<<<<<<< HEAD
function runTests(iterations, filter, profileMemory, stopOnError, verbose, rootPaths, exit, print) {
=======
function runTests(iterations, filter, profileMemory, verbose, exit, print) {
>>>>>>> 06cb6452
  var ww = Cc["@mozilla.org/embedcomp/window-watcher;1"]
           .getService(Ci.nsIWindowWatcher);

  let ns = 'http://www.mozilla.org/keymaster/gatekeeper/there.is.only.xul';
  let msg = 'Running tests...';
  let markup = '<?xml version="1.0"?><window xmlns="' + ns +
               '" windowtype="test:runner"><label>' + msg + '</label></window>';
  let url = "data:application/vnd.mozilla.xul+xml," + escape(markup);


  var window = ww.openWindow(null, url, "harness", "centerscreen", null);

  var harness = require("./harness");

  function onDone(tests) {
    window.close();
    if (tests.failed == 0) {
      if (tests.passed === 0)
        print("No tests were run\n");
      exit(0);
    } else {
      printFailedTests(tests, verbose, print);
      exit(1);
    }
  };

  // We have to wait for this window to be fully loaded *and* focused
  // in order to avoid it to mess with our various window/focus tests.
  // We are first waiting for our window to be fully loaded before ensuring
  // that it will take the focus, and then we wait for it to be focused.
  window.addEventListener("load", function onload() {
    window.removeEventListener("load", onload, true);

    window.addEventListener("focus", function onfocus() {
      window.removeEventListener("focus", onfocus, true);
      // Finally, we have to run test on next cycle, otherwise XPCOM components
      // are not correctly updated.
      // For ex: nsIFocusManager.getFocusedElementForWindow may throw
      // NS_ERROR_ILLEGAL_VALUE exception.
      require("timer").setTimeout(function () {
        harness.runTests({iterations: iterations,
                          filter: filter,
                          profileMemory: profileMemory,
                          stopOnError: stopOnError,
                          verbose: verbose,
                          print: print,
                          onDone: onDone});
      }, 0);
    }, true);
    window.focus();
  }, true);
}

function printFailedTests(tests, verbose, print) {
  if (!verbose)
    return;

  let iterationNumber = 0;
  let singleIteration = tests.testRuns.length == 1;
  let padding = singleIteration ? "" : "  ";

  print("\nThe following tests failed:\n");

  for each (let testRun in tests.testRuns) {
    iterationNumber++;

    if (!singleIteration)
      print("  Iteration " + iterationNumber + ":\n"); 

    for each (let test in testRun) {
      if (test.failed > 0) {
        print(padding + "  " + test.name + ": " + test.errors +"\n");
      }
    }
    print("\n");
  }
}

exports.main = function main() {
  var testsStarted = false;

  if (!testsStarted) {
    testsStarted = true;
    runTests(options.iterations, options.filter,
<<<<<<< HEAD
             options.profileMemory, options.stopOnError, options.verbose,
             options.rootPaths, system.exit,
=======
             options.profileMemory, options.verbose,
             system.exit,
>>>>>>> 06cb6452
             dump);
  }
};<|MERGE_RESOLUTION|>--- conflicted
+++ resolved
@@ -41,11 +41,7 @@
 var options = require('@packaging');
 var {Cc,Ci} = require("chrome");
 
-<<<<<<< HEAD
-function runTests(iterations, filter, profileMemory, stopOnError, verbose, rootPaths, exit, print) {
-=======
-function runTests(iterations, filter, profileMemory, verbose, exit, print) {
->>>>>>> 06cb6452
+function runTests(iterations, filter, profileMemory, stopOnError, verbose, exit, print) {
   var ww = Cc["@mozilla.org/embedcomp/window-watcher;1"]
            .getService(Ci.nsIWindowWatcher);
 
@@ -130,13 +126,8 @@
   if (!testsStarted) {
     testsStarted = true;
     runTests(options.iterations, options.filter,
-<<<<<<< HEAD
              options.profileMemory, options.stopOnError, options.verbose,
-             options.rootPaths, system.exit,
-=======
-             options.profileMemory, options.verbose,
              system.exit,
->>>>>>> 06cb6452
              dump);
   }
 };