--- conflicted
+++ resolved
@@ -241,32 +241,22 @@
     onOpen: function(window) {
       window.tabs.activeTab.on('ready', function() {
         window2 = window;
-<<<<<<< HEAD
-        rawWindow2 = wm.getMostRecentWindow("navigator:browser");
-        test.assertEqual(rawWindow2.document.title, window2.title, "Saw correct title");
-=======
         test.assert(newWindow, "A new window was opened");
         rawWindow2 = newWindow;
         newWindow = null;
         test.assertEqual(rawWindow2.content.document.title, "window 2", "Got correct raw window 2");
         test.assertEqual(rawWindow2.document.title, window2.title, "Saw correct title on window 2");
->>>>>>> d7cbd9c6
 
         windows.open({
           url: "data:text/html;charset=utf-8,<title>window 3</title>",
           onOpen: function(window) {
             window.tabs.activeTab.on('ready', function onReady() {
               window3 = window;
-<<<<<<< HEAD
-              rawWindow3 = wm.getMostRecentWindow("navigator:browser");
-              test.assertEqual(rawWindow3.document.title, window3.title, "Saw correct title");
-=======
               test.assert(newWindow, "A new window was opened");
               rawWindow3 = newWindow;
               tracker.unload();
               test.assertEqual(rawWindow3.content.document.title, "window 3", "Got correct raw window 3");
               test.assertEqual(rawWindow3.document.title, window3.title, "Saw correct title on window 3");
->>>>>>> d7cbd9c6
               continueAfterFocus(rawWindow3);
               rawWindow3.focus();
             });
