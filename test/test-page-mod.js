--- conflicted
+++ resolved
@@ -877,7 +877,10 @@
   let iFrameURL = 'data:text/html;charset=utf-8,' + encodeURIComponent(subIFrame)
   let iFrame = '<iframe src="' + iFrameURL + '" />';
   let url = 'data:text/html;charset=utf-8,' + encodeURIComponent(iFrame);
-  let urls = [url, iFrameURL, subFrameURL]
+
+  // we want all urls related to the test here, and not just the iframe urls
+  // because we need to fail if the test is applied to the top window url.
+  let urls = [url, iFrameURL, subFrameURL];
 
   let counter = 0;
   let tab = openTab(getMostRecentBrowserWindow(), url);
@@ -894,40 +897,29 @@
       attachTo: ["existing", "frame"],
       contentScriptWhen: 'ready',
       onAttach: function(mod) {
-<<<<<<< HEAD
         // need to ignore urls that are not part of the test, because other
         // tests are not closing their tabs when they complete..
-        if (urls.indexOf(mod.url) == -1) {
+        if (urls.indexOf(mod.url) == -1)
           return;
-        }
+
         if (++counter < 2) {
+          // we can rely on this order in this case because we are sure that
+          // the frames being tested have completely loaded
           test.assertEqual(iFrameURL, mod.url, '1st attach is for top frame');
-          return;
         }
         else if (counter > 2) {
           test.fail('applied page mod too many times');
-          return;
         }
         else {
           test.assertEqual(subFrameURL, mod.url, '2nd attach is for sub frame');
           // need timeout because onAttach is called before the constructor returns
           timer.setTimeout(function() {
-            pagemod.destroy();
+            pagemodOnExisting.destroy();
+            pagemodOffExisting.destroy();
             closeTab(tab);
             test.done();
           }, 0);
         }
-=======
-        if (++counter != 2) return;
-        test.pass('page mod attached to iframe');
-
-        timer.setTimeout(function() {
-          pagemodOnExisting.destroy();
-          pagemodOffExisting.destroy();
-          closeTab(tab);
-          test.done();
-        }, 0);
->>>>>>> c1d8e624
       }
     });
 
