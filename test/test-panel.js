--- conflicted
+++ resolved
@@ -6,6 +6,7 @@
 const { Loader } = require('sdk/test/loader');
 const timer = require("sdk/timers");
 const self = require('self');
+const { Panel } = require('sdk/panel');
 
 exports["test Panel"] = function(assert, done) {
   const { Panel } = require('sdk/panel');
@@ -454,27 +455,21 @@
                     "Panel throws an exception if contentURL is not a URL.");
 };
 
-<<<<<<< HEAD
-tests.testSVGDocument = function(test) {
+exports.testSVGDocument = function(assert) {
   let URL_STRING = self.data.url("mozilla_foundation_logo.svg");
 
-  let panel = Panel({
-    contentURL: URL_STRING
-  });
+  let panel = Panel({ contentURL: URL_STRING });
+
   panel.show();
   panel.hide();
   panel.destroy();
-  test.pass("contentURL accepts a svg document");
-  test.assertEqual(panel.contentURL, URL_STRING,
+
+  assert.pass("contentURL accepts a svg document");
+  assert.equal(panel.contentURL, URL_STRING,
               "contentURL is the string to which it was set.");
 };
 
-exports.testContentScriptOptionsOption = function(test) {
-  test.waitUntilDone();
-
-=======
 exports["test ContentScriptOptions Option"] = function(assert, done) {
->>>>>>> de6aa237
   let loader = Loader(module);
   let panel = loader.require("sdk/panel").Panel({
       contentScript: "self.postMessage( [typeof self.options.d, self.options] );",
