--- conflicted
+++ resolved
@@ -10,10 +10,6 @@
 import StringIO
 
 from cuddlefish._version import get_versions
-<<<<<<< HEAD
-from cuddlefish import packaging
-=======
->>>>>>> f439105b
 from cuddlefish.docs import apiparser
 from cuddlefish.docs import apirenderer
 from cuddlefish.docs import webdocs
@@ -59,15 +55,6 @@
 def generate_local_docs(env_root):
     return generate_docs(env_root, get_versions()["version"], get_base_url(env_root))
 
-<<<<<<< HEAD
-def generate_named_file(env_root, filename):
-    web_docs = webdocs.WebDocs(env_root, get_versions()["version"], get_base_url(env_root))
-    # next, generate api doc or guide doc
-    abs_path = os.path.abspath(filename)
-    if abs_path.startswith(os.path.join(env_root, 'packages')):
-        doc_html, dest_dir, filename = generate_api_doc(env_root, abs_path, web_docs)
-        write_file(env_root, doc_html, dest_dir, filename, False)
-=======
 def generate_named_file(env_root, filename_and_path):
     web_docs = webdocs.WebDocs(env_root, get_versions()["version"], get_base_url(env_root))
     abs_path = os.path.abspath(filename_and_path)
@@ -76,7 +63,6 @@
         module_root = os.sep.join([env_root, "doc", "module-source"])
         module_info = ModuleInfo(module_root, path, filename)
         write_module_doc(env_root, web_docs, module_info, False)
->>>>>>> f439105b
     elif abs_path.startswith(os.path.join(get_sdk_docs_path(env_root), 'dev-guide-source')):
         devguide_root = os.sep.join([env_root, "doc", "dev-guide-source"])
         devguideitem_info = DevGuideItemInfo(devguide_root, path, filename)
@@ -181,99 +167,5 @@
     # before we copy the final version, we'll rewrite the links
     # I'll do this last, just because we know definitely what the dest_path is at this point
     if must_rewrite_links and dest_path.endswith(".html"):
-<<<<<<< HEAD
-        file_contents = rewrite_links(env_root, file_contents, dest_path)
-    open(dest_path, "w").write(file_contents)
-
-def rewrite_links(env_root, page, dest_path):
-    dest_path_depth = len(dest_path.split(os.sep)) -1 # because dest_path includes filename
-    docs_root_depth = len(get_sdk_docs_path(env_root).split(os.sep))
-    relative_depth = dest_path_depth - docs_root_depth
-    linkRewriter = LinkRewriter("../" * relative_depth)
-    return linkRewriter.rewrite_links(page)
-
-# Given the full path to an API source file, and the root,
-# return a tuple of:
-# 1) the full path to the corresponding HTML file, without the filename
-# 2) the filename without the extension
-def get_guide_doc_dest_path(env_root, src_dir):
-    src_dir_relative = src_dir[len(os.path.join(get_sdk_docs_path(env_root), "dev-guide-source")) + 1:]
-    return os.path.split(os.path.join(get_sdk_docs_path(env_root), "dev-guide", src_dir_relative)[:-3])
-
-# Given the full path to a dev guide source file, and the root,
-# return a tuple of:
-# 1) the full path to the corresponding HTML file, without the filename
-# 2) the filename without the extension
-def get_api_doc_dest_path(env_root, src_dir):
-    src_dir_relative = src_dir[len(env_root) + 1:]
-    src_dir_relative_pieces = src_dir_relative.split(os.sep)
-    del src_dir_relative_pieces[2]
-    src_dir_relative = os.sep.join(src_dir_relative_pieces)
-    return os.path.split(os.path.join(get_sdk_docs_path(env_root), src_dir_relative)[:-3])
-
-class LinkRewriter(HTMLParser.HTMLParser):
-    def __init__(self, link_prefix):
-        HTMLParser.HTMLParser.__init__(self)
-        self.stack = []
-        self.link_prefix = link_prefix
-
-    def rewrite_links(self, page):
-        self.feed(page)
-        self.close()
-        page = ''.join(self.stack)
-        self.stack = []
-        return page
-
-    def handle_decl(self, decl):
-        self.stack.append("<!" + decl + ">")
-
-    def handle_comment(self, decl):
-        self.stack.append("<!--" + decl + "-->")
-
-    def handle_starttag(self, tag, attrs):
-        self.stack.append(self.__html_start_tag(tag, self._rewrite_link(attrs)))
-
-    def handle_entityref(self, name):
-        self.stack.append("&" + name + ";")
-
-    def handle_endtag(self, tag):
-        self.stack.append(self.__html_end_tag(tag))
-
-    def handle_startendtag(self, tag, attrs):
-        self.stack.append(self.__html_startend_tag(tag, self._rewrite_link(attrs)))
-
-    def _update_attribute(self, attr_name, attrs):
-        attr_value = attrs.get(attr_name, '')
-        if attr_value:
-            parsed = urlparse.urlparse(attr_value)
-            if not parsed.scheme:
-                attrs[attr_name] = self.link_prefix + attr_value
-
-    def _rewrite_link(self, attrs):
-        attrs = dict(attrs)
-        self._update_attribute('href', attrs)
-        self._update_attribute('src', attrs)
-        self._update_attribute('action', attrs)
-        return attrs
-
-    def handle_data(self, data):
-        self.stack.append(data)
-
-    def __html_start_tag(self, tag, attrs):
-        return '<%s%s>' % (tag, self.__html_attrs(attrs))
-
-    def __html_startend_tag(self, tag, attrs):
-        return '<%s%s/>' % (tag, self.__html_attrs(attrs))
-
-    def __html_end_tag(self, tag):
-        return '</%s>' % (tag)
-
-    def __html_attrs(self, attrs):
-        _attrs = ''
-        if attrs:
-            _attrs = ' %s' % (' '.join([('%s="%s"' % (k,v)) for k,v in dict(attrs).iteritems()]))
-        return _attrs
-=======
         file_contents = rewrite_links(env_root, get_sdk_docs_path(env_root), file_contents, dest_path)
     open(dest_path, "w").write(file_contents)
->>>>>>> f439105b
