# This Source Code Form is subject to the terms of the Mozilla Public
# License, v. 2.0. If a copy of the MPL was not distributed with this
# file, You can obtain one at http://mozilla.org/MPL/2.0/.

import os
import sys
import shutil
import hashlib
import tarfile
import StringIO

from cuddlefish._version import get_versions
from cuddlefish.docs import apiparser
from cuddlefish.docs import apirenderer
from cuddlefish.docs import webdocs
from documentationitem import get_module_list
from documentationitem import get_devguide_list
from documentationitem import ModuleInfo
from documentationitem import DevGuideItemInfo
from linkrewriter import rewrite_links
import simplejson as json

DIGEST = "status.md5"
TGZ_FILENAME = "addon-sdk-docs.tgz"

def get_sdk_docs_path(env_root):
    return os.path.join(env_root, "doc")

def get_base_url(env_root):
    sdk_docs_path = get_sdk_docs_path(env_root).lstrip("/")
    return "file://"+"/"+"/".join(sdk_docs_path.split(os.sep))+"/"

def clean_generated_docs(docs_dir):
    status_file = os.path.join(docs_dir, "status.md5")
    if os.path.exists(status_file):
        os.remove(status_file)
    index_file = os.path.join(docs_dir, "index.html")
    if os.path.exists(index_file):
        os.remove(index_file)
    dev_guide_dir = os.path.join(docs_dir, "dev-guide")
    if os.path.exists(dev_guide_dir):
        shutil.rmtree(dev_guide_dir)
    api_doc_dir = os.path.join(docs_dir, "modules")
    if os.path.exists(api_doc_dir):
        shutil.rmtree(api_doc_dir)

def generate_static_docs(env_root, override_version=get_versions()["version"]):
    clean_generated_docs(get_sdk_docs_path(env_root))
    generate_docs(env_root, override_version, stdout=StringIO.StringIO())
    tgz = tarfile.open(TGZ_FILENAME, 'w:gz')
    tgz.add(get_sdk_docs_path(env_root), "doc")
    tgz.close()
    return TGZ_FILENAME

def generate_local_docs(env_root):
    return generate_docs(env_root, get_versions()["version"], get_base_url(env_root))

def generate_named_file(env_root, filename_and_path):
    module_list = get_module_list(env_root)
    web_docs = webdocs.WebDocs(env_root, module_list, get_versions()["version"], get_base_url(env_root))
    abs_path = os.path.abspath(filename_and_path)
    path, filename = os.path.split(abs_path)
    if abs_path.startswith(os.path.join(env_root, 'doc', 'module-source')):
        module_root = os.sep.join([env_root, "doc", "module-source"])
        module_info = ModuleInfo(env_root, module_root, path, filename)
        write_module_doc(env_root, web_docs, module_info, False)
    elif abs_path.startswith(os.path.join(get_sdk_docs_path(env_root), 'dev-guide-source')):
        devguide_root = os.sep.join([env_root, "doc", "dev-guide-source"])
        devguideitem_info = DevGuideItemInfo(env_root, devguide_root, path, filename)
        write_devguide_doc(env_root, web_docs, devguideitem_info, False)
    else:
        raise ValueError("Not a valid path to a documentation file")

def generate_docs(env_root, version=get_versions()["version"], base_url=None, stdout=sys.stdout):
    docs_dir = get_sdk_docs_path(env_root)
    # if the generated docs don't exist, generate everything
    if not os.path.exists(os.path.join(docs_dir, "dev-guide")):
        print >>stdout, "Generating documentation..."
        generate_docs_from_scratch(env_root, version, base_url)
        current_status = calculate_current_status(env_root)
        open(os.path.join(docs_dir, DIGEST), "w").write(current_status)
    else:
        current_status = calculate_current_status(env_root)
        previous_status_file = os.path.join(docs_dir, DIGEST)
        docs_are_up_to_date = False
        if os.path.exists(previous_status_file):
            docs_are_up_to_date = current_status == open(previous_status_file, "r").read()
        # if the docs are not up to date, generate everything
        if not docs_are_up_to_date:
            print >>stdout, "Regenerating documentation..."
            generate_docs_from_scratch(env_root, version, base_url)
            open(os.path.join(docs_dir, DIGEST), "w").write(current_status)
    return get_base_url(env_root) + "index.html"

# this function builds a hash of the name and last modification date of:
# * every file in "doc/sdk" which ends in ".md"
# * every file in "doc/dev-guide-source" which ends in ".md"
# * every file in "doc/static-files" which does not start with "."
def calculate_current_status(env_root):
    docs_dir = get_sdk_docs_path(env_root)
    current_status = hashlib.md5()
    module_src_dir = os.path.join(env_root, "doc", "module-source")
    for (dirpath, dirnames, filenames) in os.walk(module_src_dir):
        for filename in filenames:
            if filename.endswith(".md"):
                current_status.update(filename)
                current_status.update(str(os.path.getmtime(os.path.join(dirpath, filename))))
    guide_src_dir = os.path.join(docs_dir, "dev-guide-source")
    for (dirpath, dirnames, filenames) in os.walk(guide_src_dir):
        for filename in filenames:
            if filename.endswith(".md"):
                current_status.update(filename)
                current_status.update(str(os.path.getmtime(os.path.join(dirpath, filename))))
    package_dir = os.path.join(env_root, "packages")
    for (dirpath, dirnames, filenames) in os.walk(package_dir):
        for filename in filenames:
            if filename.endswith(".md"):
                current_status.update(filename)
                current_status.update(str(os.path.getmtime(os.path.join(dirpath, filename))))
    base_html_file = os.path.join(docs_dir, "static-files", "base.html")
    current_status.update(base_html_file)
    current_status.update(str(os.path.getmtime(os.path.join(dirpath, base_html_file))))
    return current_status.digest()

def generate_docs_from_scratch(env_root, version, base_url):
    docs_dir = get_sdk_docs_path(env_root)
    module_list = get_module_list(env_root)
    web_docs = webdocs.WebDocs(env_root, module_list, version, base_url)
    must_rewrite_links = True
    if base_url:
        must_rewrite_links = False
    clean_generated_docs(docs_dir)

    # py2.5 doesn't have ignore=, so we delete tempfiles afterwards. If we
    # required >=py2.6, we could use ignore=shutil.ignore_patterns("*~")
    for (dirpath, dirnames, filenames) in os.walk(docs_dir):
        for n in filenames:
            if n.endswith("~"):
                os.unlink(os.path.join(dirpath, n))

    # generate api docs for all modules
    if not os.path.exists(os.path.join(docs_dir, "modules")):
        os.mkdir(os.path.join(docs_dir, "modules"))
<<<<<<< HEAD
    module_root = os.sep.join([env_root, "doc", "module-source"])
    module_list = get_module_list(env_root)
=======
>>>>>>> 2544d8af
    [write_module_doc(env_root, web_docs, module_info, must_rewrite_links) for module_info in module_list]

    # generate third-party module index
    third_party_index_file = os.sep.join([env_root, "doc", "module-source", "third-party-modules.md"])
    third_party_module_list = [module_info for module_info in module_list if module_info.level() == "third-party"]
    write_module_index(env_root, web_docs, third_party_index_file, third_party_module_list, must_rewrite_links)


    # generate high-level module index
    high_level_index_file = os.sep.join([env_root, "doc", "module-source", "high-level-modules.md"])
    high_level_module_list = [module_info for module_info in module_list if module_info.level() == "high"]
    write_module_index(env_root, web_docs, high_level_index_file, high_level_module_list, must_rewrite_links)

    # generate low-level module index
    low_level_index_file = os.sep.join([env_root, "doc", "module-source", "low-level-modules.md"])
    low_level_module_list = [module_info for module_info in module_list if module_info.level() == "low"]
    write_module_index(env_root, web_docs, low_level_index_file, low_level_module_list, must_rewrite_links)

    # generate dev-guide docs
    devguide_list = get_devguide_list(env_root)
    [write_devguide_doc(env_root, web_docs, devguide_info, must_rewrite_links) for devguide_info in devguide_list]

    # make /md/dev-guide/welcome.html the top level index file
    doc_html = web_docs.create_guide_page(os.path.join(docs_dir, 'dev-guide-source', 'index.md'))
    write_file(env_root, doc_html, docs_dir, 'index', False)

def write_module_index(env_root, web_docs, source_file, module_list, must_rewrite_links):
    doc_html = web_docs.create_module_index(source_file, module_list)
    base_filename, extension = os.path.splitext(os.path.basename(source_file))
    destination_path = os.sep.join([env_root, "doc", "modules"])
    write_file(env_root, doc_html, destination_path, base_filename, must_rewrite_links)

def write_module_doc(env_root, web_docs, module_info, must_rewrite_links):
    doc_html = web_docs.create_module_page(module_info)
    write_file(env_root, doc_html, module_info.destination_path(), module_info.base_filename(), must_rewrite_links)

def write_devguide_doc(env_root, web_docs, devguide_info, must_rewrite_links):
    doc_html = web_docs.create_guide_page(devguide_info.source_path_and_filename())
    write_file(env_root, doc_html, devguide_info.destination_path(), devguide_info.base_filename(), must_rewrite_links)

def write_file(env_root, doc_html, dest_dir, filename, must_rewrite_links):
    if not os.path.exists(dest_dir):
        os.makedirs(dest_dir)
    dest_path_html = os.path.join(dest_dir, filename) + ".html"
    replace_file(env_root, dest_path_html, doc_html, must_rewrite_links)
    return dest_path_html

def replace_file(env_root, dest_path, file_contents, must_rewrite_links):
    if os.path.exists(dest_path):
        os.remove(dest_path)
    # before we copy the final version, we'll rewrite the links
    # I'll do this last, just because we know definitely what the dest_path is at this point
    if must_rewrite_links and dest_path.endswith(".html"):
        file_contents = rewrite_links(env_root, get_sdk_docs_path(env_root), file_contents, dest_path)
    open(dest_path, "w").write(file_contents)
<|MERGE_RESOLUTION|>--- conflicted
+++ resolved
@@ -141,11 +141,6 @@
     # generate api docs for all modules
     if not os.path.exists(os.path.join(docs_dir, "modules")):
         os.mkdir(os.path.join(docs_dir, "modules"))
-<<<<<<< HEAD
-    module_root = os.sep.join([env_root, "doc", "module-source"])
-    module_list = get_module_list(env_root)
-=======
->>>>>>> 2544d8af
     [write_module_doc(env_root, web_docs, module_info, must_rewrite_links) for module_info in module_list]
 
     # generate third-party module index
