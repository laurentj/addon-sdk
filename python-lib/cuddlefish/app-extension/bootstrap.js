/* vim:set ts=2 sw=2 sts=2 expandtab */
/* This Source Code Form is subject to the terms of the Mozilla Public
 * License, v. 2.0. If a copy of the MPL was not distributed with this
 * file, You can obtain one at http://mozilla.org/MPL/2.0/. */

// @see http://mxr.mozilla.org/mozilla-central/source/js/src/xpconnect/loader/mozJSComponentLoader.cpp

'use strict';

// IMPORTANT: Avoid adding any initialization tasks here, if you need to do
// something before add-on is loaded consider addon/runner module instead!

const { classes: Cc, Constructor: CC, interfaces: Ci, utils: Cu,
        results: Cr, manager: Cm } = Components;
const ioService = Cc['@mozilla.org/network/io-service;1'].
                  getService(Ci.nsIIOService);
const resourceHandler = ioService.getProtocolHandler('resource').
                        QueryInterface(Ci.nsIResProtocolHandler);
const REASON = [ 'unknown', 'startup', 'shutdown', 'enable', 'disable',
                 'install', 'uninstall', 'upgrade', 'downgrade' ];

let loader = null;
let unload = null;
let loaderURI = null;

const URI = __SCRIPT_URI_SPEC__.replace(/bootstrap\.js$/, '');

// Utility function that synchronously reads local resource from the given
// `uri` and returns content string.
function readURI(uri) {
  let ioservice = Cc['@mozilla.org/network/io-service;1'].
    getService(Ci.nsIIOService);
  let channel = ioservice.newChannel(uri, 'UTF-8', null);
  let stream = channel.open();

  let cstream = Cc['@mozilla.org/intl/converter-input-stream;1'].
    createInstance(Ci.nsIConverterInputStream);
  cstream.init(stream, 'UTF-8', 0, 0);

  let str = {};
  let data = '';
  let read = 0;
  do {
    read = cstream.readString(0xffffffff, str);
    data += str.value;
  } while (read != 0);

  cstream.close();

  return data;
}


// We don't do anything on install & uninstall yet, but in a future
// we should allow add-ons to cleanup after uninstall.
function install(data, reason) {}
function uninstall(data, reason) {}

function startup(data, reasonCode) {
  let reason = REASON[reasonCode];
  // TODO: Maybe we should perform read harness-options.json asynchronously,
  // since we can't do anything until 'sessionstore-windows-restored' anyway.
  let options = JSON.parse(readURI(URI + './harness-options.json'));
  options.loadReason = reason;

  // URI for the root of the XPI file.
  // 'jar:' URI if the addon is packed, 'file:' URI otherwise.
  // (Used by l10n module in order to fetch `locale` folder)
  options.rootURI = data.resourceURI.spec;

  // Register a new resource 'domain' for this addon which is mapping to
  // XPI's `resources` folder.
  // Generate the domain name by using jetpack ID, which is the extension ID
  // by stripping common characters that doesn't work as a domain name:
  let uuidRe =
    /^\{([0-9a-f]{8}-[0-9a-f]{4}-[0-9a-f]{4}-[0-9a-f]{4}-[0-9a-f]{12})\}$/;
  let domain = options.
    jetpackID.toLowerCase().
    replace(/@/g, '-at-').
    replace(/\./g, '-dot-').
    replace(uuidRe, '$1');

  let resourcesURI = ioService.newURI(URI + '/resources/', null, null);
  let prefixURI = 'resource://' + domain + '/';
<<<<<<< HEAD
  loaderURI = options.loader;
=======
  loaderURI = prefixURI + options.loader;
  let mainID = options.main;
>>>>>>> a584bd3b

  resourceHandler.setSubstitution(domain, resourcesURI);

  options.prefsURI = URI + 'defaults/preferences/prefs.js';
  options.prefixURI = prefixURI;
  options.main = { id: options.main, uri: prefixURI + options.mainPath };
  options.id = options.jetpackID;
  options.loaderURI = options.loader;

  // Adding `uriPrefix` for backwards compatibility.
  options.uriPrefix = prefixURI;

  // Import loader module using `Cu.import` and bootstrap module loader.
  try {
    let module = Cu.import(loaderURI);
    unload = module.unload;
    loader = module.Loader(options);
<<<<<<< HEAD
    let require = Require(loader, { uri: loaderURI });
=======
    let require = Require(loader, { path: options.loaderURI });
>>>>>>> a584bd3b
    require('api-utils/addon/runner').startup(reason, { loader: loader });
  } catch (error) {
    dump('Error: ' + error.message + '\n' + (error.stack || error.fileName + ': ' + error.lineNumber) + '\n');
  }
};

function shutdown(data, reasonCode) {
  let reason = REASON[reasonCode];
  if (loader) {
    unload(loader, reason);
    // Bug 724433: We need to unload JSM otherwise it will stay alive
    // and keep a reference to this compartment.
    Cu.unload(loaderURI);
    loader = unload = null;
  }
};<|MERGE_RESOLUTION|>--- conflicted
+++ resolved
@@ -82,12 +82,7 @@
 
   let resourcesURI = ioService.newURI(URI + '/resources/', null, null);
   let prefixURI = 'resource://' + domain + '/';
-<<<<<<< HEAD
-  loaderURI = options.loader;
-=======
   loaderURI = prefixURI + options.loader;
-  let mainID = options.main;
->>>>>>> a584bd3b
 
   resourceHandler.setSubstitution(domain, resourcesURI);
 
@@ -95,7 +90,7 @@
   options.prefixURI = prefixURI;
   options.main = { id: options.main, uri: prefixURI + options.mainPath };
   options.id = options.jetpackID;
-  options.loaderURI = options.loader;
+  options.loaderURI = loaderURI;
 
   // Adding `uriPrefix` for backwards compatibility.
   options.uriPrefix = prefixURI;
@@ -105,11 +100,7 @@
     let module = Cu.import(loaderURI);
     unload = module.unload;
     loader = module.Loader(options);
-<<<<<<< HEAD
     let require = Require(loader, { uri: loaderURI });
-=======
-    let require = Require(loader, { path: options.loaderURI });
->>>>>>> a584bd3b
     require('api-utils/addon/runner').startup(reason, { loader: loader });
   } catch (error) {
     dump('Error: ' + error.message + '\n' + (error.stack || error.fileName + ': ' + error.lineNumber) + '\n');
