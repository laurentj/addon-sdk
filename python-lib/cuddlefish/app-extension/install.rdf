<?xml version="1.0"?>
<!-- This Source Code Form is subject to the terms of the Mozilla Public
   - License, v. 2.0. If a copy of the MPL was not distributed with this
   - file, You can obtain one at http://mozilla.org/MPL/2.0/. -->


<RDF xmlns="http://www.w3.org/1999/02/22-rdf-syntax-ns#"
     xmlns:em="http://www.mozilla.org/2004/em-rdf#">
  <Description about="urn:mozilla:install-manifest">
    <em:id>xulapp@toolness.com</em:id>
    <em:version>1.0</em:version>
    <em:type>2</em:type>
    <em:bootstrap>true</em:bootstrap>
    <em:unpack>false</em:unpack>

    <!-- Firefox -->
    <em:targetApplication>
      <Description>
        <em:id>{ec8030f7-c20a-464f-9b0e-13a3a9e97384}</em:id>
        <em:minVersion>13.0</em:minVersion>
<<<<<<< HEAD
        <em:maxVersion>14.*</em:maxVersion>
=======
        <em:maxVersion>16.0a1</em:maxVersion>
>>>>>>> 97a43f52
      </Description>
    </em:targetApplication>

    <!-- Front End MetaData -->
    <em:name>Test App</em:name>
    <em:description>Harness for tests.</em:description>
    <em:creator>Mozilla Corporation</em:creator>
    <em:homepageURL></em:homepageURL>
    <em:optionsType></em:optionsType>
    <em:updateURL></em:updateURL>
  </Description>
</RDF><|MERGE_RESOLUTION|>--- conflicted
+++ resolved
@@ -18,11 +18,7 @@
       <Description>
         <em:id>{ec8030f7-c20a-464f-9b0e-13a3a9e97384}</em:id>
         <em:minVersion>13.0</em:minVersion>
-<<<<<<< HEAD
-        <em:maxVersion>14.*</em:maxVersion>
-=======
-        <em:maxVersion>16.0a1</em:maxVersion>
->>>>>>> 97a43f52
+        <em:maxVersion>15.*</em:maxVersion>
       </Description>
     </em:targetApplication>
 
