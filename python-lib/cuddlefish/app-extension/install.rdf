<?xml version="1.0"?>
<!-- This Source Code Form is subject to the terms of the Mozilla Public
   - License, v. 2.0. If a copy of the MPL was not distributed with this
   - file, You can obtain one at http://mozilla.org/MPL/2.0/. -->


<RDF xmlns="http://www.w3.org/1999/02/22-rdf-syntax-ns#"
     xmlns:em="http://www.mozilla.org/2004/em-rdf#">
  <Description about="urn:mozilla:install-manifest">
    <em:id>xulapp@toolness.com</em:id>
    <em:version>1.0</em:version>
    <em:type>2</em:type>
    <em:bootstrap>true</em:bootstrap>
    <em:unpack>false</em:unpack>

    <!-- Firefox -->
    <em:targetApplication>
      <Description>
        <em:id>{ec8030f7-c20a-464f-9b0e-13a3a9e97384}</em:id>
        <em:minVersion>9.0</em:minVersion>
<<<<<<< HEAD
        <em:maxVersion>10.*</em:maxVersion>
=======
        <em:maxVersion>12.0a1</em:maxVersion>
>>>>>>> a95b5497
      </Description>
    </em:targetApplication>

    <!-- Front End MetaData -->
    <em:name>Test App</em:name>
    <em:description>Harness for tests.</em:description>
    <em:creator>Mozilla Corporation</em:creator>
    <em:iconURL></em:iconURL>
    <em:icon64URL></em:icon64URL>
    <em:homepageURL></em:homepageURL>
    <em:optionsType></em:optionsType>
    <em:updateURL></em:updateURL>
  </Description>
</RDF><|MERGE_RESOLUTION|>--- conflicted
+++ resolved
@@ -18,11 +18,7 @@
       <Description>
         <em:id>{ec8030f7-c20a-464f-9b0e-13a3a9e97384}</em:id>
         <em:minVersion>9.0</em:minVersion>
-<<<<<<< HEAD
         <em:maxVersion>10.*</em:maxVersion>
-=======
-        <em:maxVersion>12.0a1</em:maxVersion>
->>>>>>> a95b5497
       </Description>
     </em:targetApplication>
 
