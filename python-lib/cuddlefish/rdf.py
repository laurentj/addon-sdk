--- conflicted
+++ resolved
@@ -164,11 +164,7 @@
         ta_desc.appendChild(elem)
 
         elem = dom.createElement("em:maxVersion")
-<<<<<<< HEAD
-        elem.appendChild(dom.createTextNode("17.0a1"))
-=======
         elem.appendChild(dom.createTextNode("19.0a1"))
->>>>>>> f439105b
         ta_desc.appendChild(elem)
 
     if target_cfg.get("homepage"):
