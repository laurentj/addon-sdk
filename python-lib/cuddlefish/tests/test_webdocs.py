# This Source Code Form is subject to the terms of the Mozilla Public
# License, v. 2.0. If a copy of the MPL was not distributed with this
# file, You can obtain one at http://mozilla.org/MPL/2.0/.

import os
import unittest

from cuddlefish.docs import webdocs
from cuddlefish.docs.documentationitem import get_module_list
from cuddlefish.docs.documentationitem import get_devguide_list

class WebDocTests(unittest.TestCase):

    def test_create_guide1_doc(self):
        root = os.path.join(os.getcwd() + \
            '/python-lib/cuddlefish/tests/static-files')
        module_list = get_module_list(root)
        web_docs = webdocs.WebDocs(root, module_list)
        guide = web_docs.create_guide_page(os.path.join(\
            root + '/doc/dev-guide-source/index.md'))
        self._test_common_contents(guide)
        self.assertTrue(\
            '<title>An Imposing Title - Add-on SDK Documentation</title>'\
            in guide)
        self.assertTrue('<p><em>Some words!</em></p>'\
            in guide)
        self.assertTrue('<div id="version">Version '\
            in guide)

    def test_create_guide2_doc(self):
        root = os.path.join(os.getcwd() + \
            '/python-lib/cuddlefish/tests/static-files')
        module_list = get_module_list(root)
        web_docs = webdocs.WebDocs(root, module_list)
        guide = web_docs.create_guide_page(os.path.join(\
            root + '/doc/dev-guide-source/no_h1.md'))
        self._test_common_contents(guide)
        self.assertTrue('<title>Add-on SDK Documentation</title>'\
            in guide)
        self.assertTrue('<h2>A heading</h2>'\
            in guide)

    def test_create_module_doc(self):
        root = os.path.join(os.getcwd() + \
            '/python-lib/cuddlefish/tests/static-files')
<<<<<<< HEAD
        web_docs = webdocs.WebDocs(root)
        module = web_docs.create_module_page(os.path.join(\
            root + '/doc/module-source/sdk/aardvark-feeder.md'))
=======
        module_list = get_module_list(root)
        test_module_info = False
        for module_info in module_list:
            if module_info.name() == "aardvark-feeder":
                test_module_info = module_info
                break
        self.assertTrue(test_module_info)
        test_stability = test_module_info.metadata.get("stability", "undefined")
        self.assertEqual(test_stability, "stable")
        web_docs = webdocs.WebDocs(root, module_list)
        module = web_docs.create_module_page(test_module_info)
>>>>>>> 2544d8af
        self._test_common_contents(module)
        self.assertTrue(\
            '<title>aardvark-feeder - Add-on SDK Documentation</title>'\
            in module)
        self.assertTrue(\
            'class="stability-note stability-stable"'\
            in module)
        self.assertTrue(\
            '<h1>aardvark-feeder</h1>'\
            in module)
        self.assertTrue(\
            '<div class="module_description">'\
            in module)
        self.assertTrue(\
            '<p>The <code>aardvark-feeder</code> module simplifies feeding aardvarks.</p>'\
            in module)
        self.assertTrue(\
            '<h2 class="api_header">API Reference</h2>'\
            in module)
        self.assertTrue(\
            '<h3 class="api_header">Functions</h3>'\
            in module)
        self.assertTrue(\
            '<h4 class="api_name">feed(food)</h4>'\
            in module)
        self.assertTrue(
            '<p>Feed the aardvark.</p>'\
            in module)

    def _test_common_contents(self, doc):
        self.assertTrue(\
            '<a href="modules/sdk/anteater/anteater.html">anteater/anteater</a>' in doc)
        self.assertTrue(\
            '<a href="modules/sdk/aardvark-feeder.html">aardvark-feeder</a>' in doc)

if __name__ == "__main__":
    unittest.main()<|MERGE_RESOLUTION|>--- conflicted
+++ resolved
@@ -43,11 +43,6 @@
     def test_create_module_doc(self):
         root = os.path.join(os.getcwd() + \
             '/python-lib/cuddlefish/tests/static-files')
-<<<<<<< HEAD
-        web_docs = webdocs.WebDocs(root)
-        module = web_docs.create_module_page(os.path.join(\
-            root + '/doc/module-source/sdk/aardvark-feeder.md'))
-=======
         module_list = get_module_list(root)
         test_module_info = False
         for module_info in module_list:
@@ -59,7 +54,6 @@
         self.assertEqual(test_stability, "stable")
         web_docs = webdocs.WebDocs(root, module_list)
         module = web_docs.create_module_page(test_module_info)
->>>>>>> 2544d8af
         self._test_common_contents(module)
         self.assertTrue(\
             '<title>aardvark-feeder - Add-on SDK Documentation</title>'\
