--- conflicted
+++ resolved
@@ -721,12 +721,11 @@
         else:
             app_extension_dir = os.path.join(mydir, "app-extension")
 
-<<<<<<< HEAD
+    
     if target_cfg.get('optionsURL'):
         harness_options['optionsURL'] = target_cfg.get('optionsURL')
-=======
+    
     harness_options['manifest'] = manifest.get_harness_options_manifest(uri_prefix)
->>>>>>> e5f80951
 
     if command == 'xpi':
         from cuddlefish.xpi import build_xpi
