--- conflicted
+++ resolved
@@ -71,16 +71,13 @@
     stream.close();
   }
 
-<<<<<<< HEAD
+  if (code == 0) {
+    forcedExit = true;
+  }
+
   // Bug 856999: Prevent automatic kill of Firefox when running tests
   if (!options.noQuit)
     appStartup.quit(code ? E_ATTEMPT : E_FORCE);
-=======
-  if (code == 0) {
-    forcedExit = true;
-  }
-  appStartup.quit(code ? E_ATTEMPT : E_FORCE);
->>>>>>> ebefb7dc
 };
 
 // Adapter for nodejs's stdout & stderr:
@@ -115,7 +112,7 @@
  */
 exports.platform = runtime.OS.toLowerCase();
 
-const [, architecture, compiler] = runtime.XPCOMABI ? 
+const [, architecture, compiler] = runtime.XPCOMABI ?
                                    runtime.XPCOMABI.match(/^([^-]*)-(.*)$/) :
                                    [, null, null];
 
