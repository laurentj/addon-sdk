--- conflicted
+++ resolved
@@ -135,11 +135,7 @@
     // native-options does stuff directly with preferences key from package.json
     if (preferences && preferences.length > 0) {
       try {
-<<<<<<< HEAD
         require('../preferences/native-options').enable({ preferences: preferences, id: id });
-=======
-        require('../preferences/native-options').enable(preferences);
->>>>>>> e09ede11
       }
       catch (error) {
         console.exception(error);
