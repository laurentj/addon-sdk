--- conflicted
+++ resolved
@@ -738,14 +738,6 @@
     return result;
   }, {});
 
-<<<<<<< HEAD
-  // Add the toolkit/loader module to its own modules collection
-  // so it an be referenced from itself without bootstrap.js
-  // workarounds
-  modules[module.uri] = module;
-
-=======
->>>>>>> c6e0346e
   // Loader object is just a representation of a environment
   // state. We freeze it and mark make it's properties non-enumerable
   // as they are pure implementation detail that no one should rely upon.
