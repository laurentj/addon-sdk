# Implementing a Simple Add-on #

This section of the tutorial takes you through the process of implementing,
running and packaging a simple add-on using the SDK. The add-on will add a
menu item to Firefox's context menu, to appear when anything in the page
is selected. The menu item displays a popup dialog containing the
Wikipedia entry for the selected text.

## Initializing Your Add-on ##

Create a directory called `wikipanel`. This is where we will keep all the
files for this add-on.

You *do not* have to create this directory under the SDK root: once you have
called `source bin/activate` from the SDK root, `cfx` will remember where the
SDK is, and you will be able to reference SDK packages from any directory.

Keeping your add-on code outside the SDK is good practice as it makes it easier
for you to update the SDK and to manage your code using a version control
system.

Next we'll use `cfx init` to create a skeleton structure for your add-on.
Navigate to the `wikipanel` directory and execute `cfx init`. You should see
something like this:

<pre>
  * lib directory created
  * data directory created
  * test directory created
  * doc directory created
  * README.md written
  * package.json written
  * test/test-main.js written
  * lib/main.js written
  * doc/main.md written

  Your sample add-on is now ready for testing:
      try "cfx test" and then "cfx run". Have fun!"
</pre>

First, `cfx init` creates the directory structure your add-on needs:

<span class="aside">
When you create add-ons using the SDK, you might create two different sorts of
scripts.
All add-ons will create at least one script under `/lib`. Some add-ons
will also create "content scripts" stored under `/data`.
For more information
on the difference between these two sorts of files, see
[Two Types of Scripts](dev-guide/addon-development/two-types-of-scripts.html).
</span>

* `/data` contains resources such as icons or HTML files, as well as any
[content scripts](dev-guide/addon-development/web-content.html) included
with your add-on. You can access the
content of the `data` subdirectory from within your add-on's code using the
Add-on SDK's [`self`](packages/addon-kit/docs/self.html) module.

* `/doc` contains any documentation for your add-on.

* `/lib` contains the JavaScript modules implementing your add-on.

* `/test` contains unit test code.

Next, `cfx init` creates a file called `package.json` in the root `wikipanel`
directory. This contains information about your add-on and should look
something like this:

<pre>
  {
    "name":"wikipanel",
    "fullName":"wikipanel",
    "description":"This is an example of addon description.",
    "author":"",
    "license":"MPL",
    "version":"0.1"
  }
</pre>

Finally, `cfx init` creates some example files under `doc`, `lib`, and
`test`: we will replace those.

## Adding Your Code ##

In the `lib` directory, open the file called `main.js` and replace its
contents with the following:

    // Import the APIs we need.
    var contextMenu = require("context-menu");
    var panel = require("panel");

    exports.main = function(options, callbacks) {
      console.log(options.loadReason);

      // Create a new context menu item.
      var menuItem = contextMenu.Item({
        label: "What's this?",
        // Show this item when a selection exists.
        context: contextMenu.SelectionContext(),
        // When this item is clicked, post a message back with the selection
        contentScript: 'self.on("click", function () {' +
                       '  var text = window.getSelection().toString();' +
                       '  self.postMessage(text);' +
                       '});',
        // When we receive a message, look up the item
        onMessage: function (item) {
          console.log('looking up "' + item + '"');
          lookup(item);
        }
      });
    };

    function lookup(item) {
      wikipanel = panel.Panel({
        width: 240,
        height: 320,
        contentURL: "http://en.wikipedia.org/w/index.php?title=" +
                    item + "&useformat=mobile"
      });
      wikipanel.show();
    }

### Importing Modules ###

The first two lines are used to import two SDK modules from the
addon-kit package:

* [`context-menu`](packages/addon-kit/docs/context-menu.html) enables add-ons
to add new items to the context menu
* [`panel`](packages/addon-kit/docs/panel.html) enables add-ons to display
popup windows

### Creating a Context Menu Item ###

Next, this code constructs a context menu item. It supplies:

* the text to appear in the menu: "What's this?"
* a context in which the item should be displayed: `SelectionContext()`,
meaning: include this item in the context menu whenever some content on the
page is selected
* a script to execute when the item is clicked: this script sends the selected
text to the function assigned to the `onMessage` property
* a value for the `onMessage` property: this function will now be called with
the selected text, whenever the user clicks the menu.

The supplied function loads the Wikipedia entry for the selection into a
panel.

### Listening for Load and Unload ###

The code which creates the context menu is wrapped in a function which we have
assigned to the  `main` property of the global `exports` object.

If your add-on exports a function called `main`, that function will be called
when the add-on is loaded.

    exports.main = function (options, callbacks) {};

`options` is an object describing the parameters with which your add-on was
loaded. In particular, `options.loadReason` is one of the following strings
describing the reason your add-on was loaded: `install`, `enable`, `startup`,
`upgrade`, or `downgrade`.

Conversely, if your add-on exports a function called `onUnload`, that function
will be called when the add-on is unloaded.

    exports.onUnload = function (reason) {};

<span class="aside">
Note that if your add-on is unloaded with reason `disable`, it will not be
notified about `uninstall` while it is disabled: see
bug [571049](https://bugzilla.mozilla.org/show_bug.cgi?id=571049).
</span>

`reason` is one of the following strings describing the reason your add-on was
unloaded: `uninstall`, `disable`, `shutdown`, `upgrade`, or `downgrade`.

You don't have to use `exports.main` or `exports.onUnload`. You can just place
your add-on's code at the top level instead of wrapping it in a function
assigned to `exports.main`: it will be loaded in the same circumstances, but
you won't get access to the `options` or `callbacks` arguments.

This particular add-on doesn't need to use `exports.main` for anything, and
only includes it to illustrate its use.

### Logging ###

Note the calls to `console.log()` here. `console` is a global object accessible
by any module, which you can use to write error, warning, or informational
messages.

For an add-on which has been packaged as an XPI file and installed into
Firefox, the messages are sent to Firefox's
[Error Console](https://developer.mozilla.org/en/Error_Console). If you are
launching Firefox from the command line using `cfx`, as you will be for
development and debugging, then the messages are sent to the command shell
from which you launched Firefox.

For more information on the `console` object see its
[documentation page](dev-guide/addon-development/console.html).

## Running It ##

To run your program, navigate to the `wikipanel` directory and type:

<pre>
  cfx run
</pre>

The first time you do this, you'll see a message like this:

<pre>
  No 'id' in package.json: creating a new ID for you.
  package.json modified: please re-run 'cfx run'
</pre>

<span class="aside">
The ID that `cfx` generated the first time you executed `cfx run` is a unique
identifier for your add-on. To learn more about it refer to the
[Program ID](dev-guide/addon-development/program-id.html) document.
</span>

Run it again, and it will run an instance of Firefox with your add-on
installed.

Once `cfx run` has launched Firefox you can try out the new add-on. Load a
page containing some text that is not in English, for example:
[http://www.mozilla.org/about/manifesto.fr.html](http://www.mozilla.org/about/manifesto.fr.html)

Select some text on that page and right-click to activate the context menu.
You should see a new item labeled "What's this?":

![wikipanel context-menu](static-files/media/screenshots/wikipanel/wikipanel-context-menu.png)

Select that item and you'll see a popup panel showing the Wikipedia entry for
the selection:

![wikipanel panel](static-files/media/screenshots/wikipanel/wikipanel-panel.png)

You will also see output like this appear in your command shell:

<pre>
  info: looking up "Jetpack"
</pre>

## Preparing Your Add-on for Deployment ##

Once you have finished testing your add-on you can package it for deployment
like any other Firefox add-on, as a XPI file. The Add-on SDK simplifies the
packaging process by generating this file for you.

### Specifying an Icon ###

You can specify an icon for your add-on. This icon will appear beside your
add-on in Firefox's Add-ons Manager and on
[addons.mozilla.org](https://addons.mozilla.org/en-US/firefox/).

To specify an icon, save it as "icon.png" in your add-on's root directory. To
give the icon a different name or to store it in a different location
under the root, use the "icon" key in your `package.json` file. See the
<<<<<<< HEAD
[Package Specification](file:///Users/Work/mozilla/jetpack-sdk/doc/dev-guide/addon-development/package-spec.html)
=======
[Package Specification](dev-guide/addon-development/package-spec.html)
>>>>>>> 8c6457f4
for more details.

### cfx xpi ###

To package your program as a XPI, navigate to the root of your package
directory in your shell and run `cfx xpi`. You should see a message like:

<pre>
  Exporting extension to wikipanel.xpi.
</pre>

The `wikipanel.xpi` file can be found in the directory in which you ran
the command.

## Installing the Package ##

Test that the package installs correctly by adding it to your own Firefox
installation.

You can do this by pressing the Ctrl+O key combination (Cmd+O on Mac) from
within Firefox. This will bring up a file selection dialog: navigate to the
`wikipanel.xpi` file, open it and follow the prompts to install the
add-on.

Alternatively:

* Open the Firefox Add-ons Manager from within Firefox, either
from the Add-ons item on the Tools menu, or by typing `about:addons` into the
address bar.

* In the Firefox Add-ons Manager there is a gears icon next to the
search bar. Click the icon and select "Install Add-on From File..." from the
menu that appears. Again, this will bring up a file selection dialog which you
can use to find and open the XPI file.

Once you have installed the add-on you can test it in exactly the same way as
in the "Running It" section above.

## Distributing It ##

To distribute your program, you can upload it to
[addons.mozilla.org](http://addons.mozilla.org).
Eventually, this step may be automated via the SDK, streamlining the
distribution process further.

In the next section we'll introduce
[CommonJS](dev-guide/addon-development/commonjs.html), which provides the
infrastructure for the SDK.<|MERGE_RESOLUTION|>--- conflicted
+++ resolved
@@ -258,11 +258,7 @@
 To specify an icon, save it as "icon.png" in your add-on's root directory. To
 give the icon a different name or to store it in a different location
 under the root, use the "icon" key in your `package.json` file. See the
-<<<<<<< HEAD
-[Package Specification](file:///Users/Work/mozilla/jetpack-sdk/doc/dev-guide/addon-development/package-spec.html)
-=======
 [Package Specification](dev-guide/addon-development/package-spec.html)
->>>>>>> 8c6457f4
 for more details.
 
 ### cfx xpi ###
