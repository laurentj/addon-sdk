# cfx #

The `cfx` command-line tool gives you access to the SDK documentation and
development servers as well as testing, running, and building packages.
`cfx` usage is:

<pre>
  cfx [options] command [command-specific options]
</pre>

"Options" are global options applicable to the tool itself or to all
commands (for example `--help`). `cfx` supports the following global options:

<pre>
  -h, --help        - show a help message and exit
  -v, --verbose     - enable lots of output
</pre>

"Command-specific options" are only
applicable to a subset of the commands.

## Supported Commands ##

### cfx docs ###

This command displays the documentation for the SDK. The documentation is
shipped with the SDK in [Markdown](http://daringfireball.net/projects/markdown/)
format. The first time this command is executed, and any time after the
Markdown files on disk have changed, `cfx docs` will generate a set of HTML
pages from them and launch a web browser to display them. If the Markdown files
haven't changed, `cfx docs` just launches a browser initialized to the set of
generated pages.

To regenerate the documentation associated with a single file, you can
specify the file as an argument. For example:

<pre>
  cfx docs doc/dev-guide-source/addon-development/cfx-tool.md 
</pre>

This command will regenerate only the HTML page you're reading.
This is useful if you're iteratively editing a single file, and don't want to wait for cfx to
regenerate the complete documentation tree.

### cfx init ####
Create a new directory, change into it, and run `cfx init`.

This command will create an skeleton add-on, as a starting point for your
own add-on development, with the following file structure:

<pre>
  README.md
  package.json
  data/
  lib/
      main.js
  tests/
      test-main.js
  docs/
      main.md
</pre>

### cfx run ###

This command is used to run the add-on. Called with no options it looks for a
file called `package.json` in the current directory, loads the corresponding
add-on, and runs it under the version of Firefox it finds in the platform's
default install path.

#### Supported Options #####

You can point `cfx run` at a different `package.json` file using the
`--pkgdir` option, and pass arguments to your add-on using the
`--static-args` option.

You can specify a different version of the
<a href="dev-guide/appendices/glossary.html#host-application">host application</a>
using the `--binary` option, passing in the path to the application binary to
run. The path may be specified as a full path or may be relative to the current
directory. But note that the version must be 4.0b7 or later.

`cfx run` runs the host application with a new
[profile](http://support.mozilla.com/en-US/kb/profiles). You can specify an
existing profile using the `--profiledir` option, and this gives you access to
that profile's history, bookmarks, and other add-ons. This enables you to run
your add-on alongside debuggers like [Firebug](http://getfirebug.com/).

<table>
<colgroup>
<col width="30%">
<col width="70%">
</colgroup>

<tr>
  <td>
    <code>-b BINARY, --binary=BINARY</code>
  </td>
  <td>
    Use the host application binary specified in BINARY. BINARY may be specified as
    a full path or as a path relative to the current directory.
  </td>
</tr>

<tr>
  <td>
    <code>--binary-args=CMDARGS</code>
  </td>
  <td>
    <p>Pass <a href="http://kb.mozillazine.org/Command_line_arguments">extra
    arguments</a> to the binary being executed (for example, Firefox).</p>
    <p>For example, to pass the
    <code>-jsconsole</code> argument to Firefox, which will launch the
    <a href="https://developer.mozilla.org/en/Error_Console">JavaScript
<<<<<<< HEAD
    Error Console</a>, try the following:</p<>
=======
    Error Console</a>, try the following:</p>
>>>>>>> 8c6457f4
    <pre>cfx run --binary-args -jsconsole</pre>
    <p>To pass multiple arguments, or arguments containing spaces, quote them:</p>
    <pre>cfx run --binary-args '-url "www.mozilla.org" -jsconsole'</pre>
    </td>
</tr>

<tr>
  <td>
    <code>--extra-packages=EXTRA_PACKAGES</code>
  </td>
  <td>
    Extra packages to include, specified as a comma-separated list of package
    names. Defaults to <code>addon-kit</code>.
  </td>
</tr>

<tr>
  <td>
    <code>-g CONFIG, --use-config=CONFIG</code>
  </td>
  <td>
    Pass a set of options by
    <a href="dev-guide/addon-development/cfx-tool.html#configurations">referencing a named configuration</a>.
  </td>
</tr>

<tr>
  <td>
    <code>-p PROFILEDIR, --profiledir=PROFILEDIR</code>
  </td>
  <td>
    <p>Use an existing
    <a href="http://support.mozilla.com/en-US/kb/profiles">profile</a>
    located in PROFILEDIR. PROFILEDIR may be specified as
    a full path or as a path relative to the current directory.</p>

    <p>You can use this option to create a new profile. Calling:</p>
    <pre>mkdir /path/to/dir
cfx run --profiledir /path/to/dir</pre>
    <p>will create a new profile at <code>/path/to/dir</code>, which would be
    reused in any subsequent calls to
    <code>cfx run --profiledir /path/to/dir</code>.</p>
    <p>The directory must exist, and the path must contain at least one "/"
    (although you may specify just "./dir").</p>
  </td>
</tr>

<tr>
  <td>
    <code>--pkgdir=PKGDIR</code>
  </td>
  <td>
    Use an add-on located in PKGDIR. PKGDIR may be specified as
    a full path or as a path relative to the current directory.
  </td>
</tr>

<tr>
  <td>
    <code>--static-args=STATIC_ARGS</code>
  </td>
  <td>
    <a href="dev-guide/addon-development/cfx-tool.html#arguments">Pass arguments to your add-on</a>,
    in JSON format.
  </td>
</tr>

</table>

#### Experimental Options ####

<table>
<colgroup>
<col width="30%">
<col width="70%">
</colgroup>

<tr>
  <td>
    <code>-a APP, --app=APP</code>
  </td>
  <td>
    By default, <code>cfx run</code> uses Firefox as the
    <a href="dev-guide/appendices/glossary.html#host-application">host application</a>.
    This option enables you to select a different host. You can specify
    "firefox", "xulrunner", "fennec", or "thunderbird". But note that at
    present only Firefox is supported.
  </td>
</tr>

<tr>
  <td>
    <code>--no-run</code>
  </td>
  <td>
    <p>With this option <code>cfx</code> will not execute the command, but
    will print out the command that it would have used to execute the
    command.</p>
    <p>For example, if you type:</p>
    <pre>
cfx run ---no-run</pre>
    <p>you will see something like:</p>
    <pre>
To launch the application, enter the following command:
 /path/to/firefox/firefox-bin -profile
 /path/to/profile/tmpJDNlP6.mozrunner -foreground -no-remote</pre>
    <p>This enables you to run the add-on without going through
    <code>cfx</code>, which might be useful if you want to run it
    inside a debugger like GDB.</p>
  </td>
</tr>

<tr>
  <td>
    <code>--templatedir=TEMPLATEDIR</code>
  </td>
  <td>
    The <code>cfx run</code> command constructs the add-on using a extension
    template which you can find under the SDK root, in
    <code>python-lib/cuddlefish/app-extension</code>.
    Use the <code>--templatedir</code> option to specify a different template.
    TEMPLATEDIR may be specified as a full path or as a path relative to the
    current directory.
  </td>
</tr>

</table>

#### Internal Options ####

<table>
<colgroup>
<col width="30%">
<col width="70%">
</colgroup>

<tr>
  <td>
    <code>--addons=ADDONS</code>
  </td>
  <td>
    Paths of add-ons to install, comma-separated. ADDONS may be specified as
    a full path or as a path relative to the current directory.
  </td>
</tr>

<tr>
  <td>
    <code>--e10s</code>
  </td>
  <td>
    If this option is set then the add-on runs in a separate process.
    This option is currently not implemented.
  </td>
</tr>

<tr>
  <td>
    <code>--keydir=KEYDIR</code>
  </td>
  <td>
    Supply a different location for
    <a href="dev-guide/addon-development/program-id.html">signing keys</a>.
    KEYDIR may be specified as a full path or as a path relative to the
    current directory.
  </td>
</tr>

</table>

### cfx test ###

Run available tests for the specified package.

<span class="aside">Note the hyphen after "test" in the module name.
`cfx test` will include a module called "test-myCode.js", but will exclude
modules called "test_myCode.js" or "testMyCode.js".</span>

Called with no options this command will look for a file called `package.json`
in the current directory. If `package.json` exists, `cfx` will load the
corresponding add-on and run its tests by loading from the `tests` directory
any modules that start with the word `test-` and calling each of their exported
functions, passing them a [test runner](packages/api-utils/docs/unit-test.html)
object as an argument.

#### Supported Options #####

As with `cfx run` you can use options to control which host application binary
version to use, and to select a profile.

You can also control which tests are run: you
can test dependent packages, filter the tests by name and run tests multiple
times.

<table>
<colgroup>
<col width="30%">
<col width="70%">
</colgroup>

<tr>
  <td>
    <code>-b BINARY, --binary=BINARY</code>
  </td>
  <td>
    Use the host application binary specified in BINARY. BINARY may be specified as
    a full path or as a path relative to the current directory.
  </td>
</tr>

<tr>
  <td>
    <code>--binary-args=CMDARGS</code>
  </td>
  <td>
    <p>Pass <a href="http://kb.mozillazine.org/Command_line_arguments">extra
    arguments</a> to the binary being executed (for example, Firefox).</p>
    <p>For example, to pass the
    <code>-jsconsole</code> argument to Firefox, which will launch the
    <a href="https://developer.mozilla.org/en/Error_Console">JavaScript
<<<<<<< HEAD
    Error Console</a>, try the following:</p<>
=======
    Error Console</a>, try the following:</p>
>>>>>>> 8c6457f4
    <pre>cfx run --binary-args -jsconsole</pre>
    <p>To pass multiple arguments, or arguments containing spaces, quote them:</p>
    <pre>cfx run --binary-args '-url "www.mozilla.org" -jsconsole'</pre>
    </td>
</tr>

<tr>
  <td>
    <code>--dependencies</code>
  </td>
  <td>
    Load and run any tests that are included with packages that your package
    depends on.
    <br>
    For example: if your add-on depends on <code>addon-kit</code> and you
    supply this option, then <code>cfx</code> will run the unit tests for
    <code>addon-kit</code> as well as those for your add-on.
  </td>
</tr>

<tr>
  <td>
    <code>-f FILTER, --filter=FILTER</code>
  </td>
  <td>
    Run only those test modules whose names match the regexp supplied in
    FILTER.
    <br>
    For example: if you specify <code>--filter data</code>, then
    <code>cfx</code> will only run tests in those modules whose name contain
    the string "data".
  </td>
</tr>

<tr>
  <td>
    <code>-g CONFIG, --use-config=CONFIG</code>
  </td>
  <td>
    Pass a set of options by
    <a href="dev-guide/addon-development/cfx-tool.html#configurations">referencing a named configuration</a>.
  </td>
</tr>

<tr>
  <td>
    <code>-p PROFILEDIR, --profiledir=PROFILEDIR</code>
  </td>
  <td>
    Use an existing
    <a href="http://support.mozilla.com/en-US/kb/profiles">profile</a>
    located in PROFILEDIR. PROFILEDIR may be specified as
    a full path or as a path relative to the current directory.

    <p>You can use this option to create a new profile. Calling:</p>
    <pre>mkdir /path/to/dir
cfx run --profiledir /path/to/dir</pre>
    <p>will create a new profile at <code>/path/to/dir</code>, which would be
    reused in any subsequent calls to
    <code>cfx run --profiledir /path/to/dir</code>.</p>
    <p>The directory must exist, and the path must contain at least one "/"
    (although you may specify just "./dir").</p>
  </td>
</tr>

<tr>
  <td>
    <code>--times=ITERATIONS</code>
  </td>
  <td>
    Execute tests ITERATIONS number of times.
  </td>
</tr>

</table>

#### Experimental Options ####

<table>
<colgroup>
<col width="30%">
<col width="70%">
</colgroup>

<tr>
  <td>
    <code>-a APP, --app=APP</code>
  </td>
  <td>
    By default, <code>cfx test</code> uses Firefox as the
    <a href="dev-guide/appendices/glossary.html#host-application">host application</a>.
    This option enables you to select a different host. You can specify
    "firefox", "xulrunner", "fennec", or "thunderbird". But note that at
    present only Firefox is supported.
  </td>
</tr>

<tr>
  <td>
    <code>--no-run</code>
  </td>
  <td>
    <p>With this option <code>cfx</code> will not execute the command, but
    will print out the command that it would have used to execute the
    command.</p>
    <p>For example, if you type:</p>
    <pre>
cfx run ---no-run</pre>
    <p>you will see something like:</p>
    <pre>
To launch the application, enter the following command:
 /path/to/firefox/firefox-bin -profile
 /path/to/profile/tmpJDNlP6.mozrunner -foreground -no-remote</pre>
    <p>This enables you to run the add-on without going through
    <code>cfx</code>, which might be useful if you want to run it
    inside a debugger like GDB.</p>
  </td>
</tr>

<tr>
  <td>
    <code>--use-server</code>
  </td>
  <td>
    Run tests using a server previously started with <code>cfx develop</code>.
  </td>
</tr>

</table>

#### Internal Options ####

<table>
<colgroup>
<col width="30%">
<col width="70%">
</colgroup>

<tr>
  <td>
    <code>--addons=ADDONS</code>
  </td>
  <td>
    Paths of add-ons to install, comma-separated.
    ADDONS may be specified as full paths or relative to the
    current directory.
  </td>
</tr>

<tr>
  <td>
    <code>--e10s</code>
  </td>
  <td>
    If this option is set then the add-on runs in a separate process.
    This option is currently not implemented.
  </td>
</tr>

<tr>
  <td>
    <code>--keydir=KEYDIR</code>
  </td>
  <td>
    Supply a different location for
    <a href="dev-guide/addon-development/program-id.html">signing keys</a>.
    KEYDIR may be specified as a full path or as a path relative to the
    current directory.
  </td>
</tr>

<tr>
  <td>
    <code>--logfile=LOGFILE</code>
  </td>
  <td>
    Log console output to the file specified by LOGFILE.
    LOGFILE may be specified as a full path or as a path relative to the
    current directory.
  </td>
</tr>

<tr>
  <td>
    <code>--profile-memory=PROFILEMEMORY</code>
  </td>
  <td>
    If this option is given and PROFILEMEMORY is any non-zero integer, then
    <code>cfx</code> dumps detailed memory usage information to the console
    when the tests finish.
  </td>
</tr>

<tr>
  <td>
    <code>--test-runner-pkg=TEST_RUNNER_PKG</code>
  </td>
  <td>
    Name of package containing test runner program. Defaults to
    <code>test-harness</code>.
  </td>
</tr>

</table>

### cfx xpi ###

<span class="aside"> For more information on how XPIs are generated,
see the
[XPI Generation](dev-guide/module-development/xpi.html) reference.</span>

This tool is used to package your add-on as an
[XPI](https://developer.mozilla.org/en/XPI) file, which is the install file
format for Mozilla add-ons.

Called with no options, this command looks for a file called `package.json` in
the current directory and creates the corresponding XPI file.

Once you have built an XPI file you can distribute your add-on by submitting
it to [addons.mozilla.org](http://addons.mozilla.org).

#### updateURL and updateLink ####

If you choose to host the XPI yourself you should enable the host application
to find new versions of your add-on.

To do this, include a URL in the XPI called the
[updateURL](https://developer.mozilla.org/en/install_manifests#updateURL): the
host application will go here to get information about updates. At the
`updateURL` you host a file in the
[update RDF](https://developer.mozilla.org/en/extension_versioning,_update_and_compatibility#Update_RDF_Format)
format: among other things, this includes another URL called `updateLink` which
points to the updated XPI itself.

The `--update-link` and `--update-url` options simplify this process.
Both options take a URL as an argument.

The `--update-link` option builds an update RDF alongside the XPI, and embeds
the supplied URL in the update RDF as the value of `updateLink`.

The `--update-url` option embeds the supplied URL in the XPI file, as the value
of `updateURL`.

Note that as the [add-on documentation](https://developer.mozilla.org/en/extension_versioning,_update_and_compatibility#Securing_Updates)
explains, you should make sure the update procedure for your add-on is secure,
and this usually involves using HTTPS for the links.

So if we run the following command:

<pre>
  cfx xpi --update-link https://example.com/addon/latest
          --update-url https://example.com/addon/update_rdf
</pre>

`cfx` will create two files:

* an XPI file which embeds
`https://example.com/addon/update_rdf` as the value of `updateURL`
* an RDF file which embeds `https://example.com/addon/latest` as the value of
`updateLink`.

#### Supported Options ####

As with `cfx run` you can point `cfx` at a different `package.json` file using
the `--pkgdir` option. You can also embed arguments in the XPI using the
`--static-args` option: if you do this the arguments will be passed to your
add-on whenever it is run.

<table>
<colgroup>
<col width="50%">
<col width="50%">
</colgroup>

<tr>
  <td>
    <code>--extra-packages=EXTRA_PACKAGES</code>
  </td>
  <td>
   Extra packages to include, specified as a comma-separated list of package
   names. Defaults to <code>addon-kit</code>.
  </td>
</tr>

<tr>
  <td>
    <code>-g CONFIG, --use-config=CONFIG</code>
  </td>
  <td>
    Pass a set of options by
    <a href="dev-guide/addon-development/cfx-tool.html#configurations">referencing a named configuration</a>.
  </td>
</tr>

<tr>
  <td>
    <code>--pkgdir=PKGDIR</code>
  </td>
  <td>
    Use an add-on located in PKGDIR.
    PKGDIR may be specified as a full path or as a path relative to the
    current directory.
  </td>
</tr>

<tr>
  <td>
    <code>--static-args=STATIC_ARGS</code>
  </td>
  <td>
    <a href="dev-guide/addon-development/cfx-tool.html#arguments">Pass arguments to your add-on</a>,
    in JSON format.
  </td>
</tr>

<tr>
  <td>
    <code>--update-link=UPDATE_LINK</code>
  </td>
  <td>
    Build an
    <a href="https://developer.mozilla.org/en/extension_versioning,_update_and_compatibility#Update_RDF_Format">update RDF</a>
    alongside the XPI file, and embed the URL supplied in UPDATE_LINK in it as
    the value of <code>updateLink</code>.
  </td>
</tr>

<tr>
  <td>
    <code>--update-link=UPDATE_URL</code>
  </td>
  <td>
    Embed the URL supplied in UPDATE_URL in the XPI file, as the value
    of <code>updateURL</code>.
  </td>
</tr>

</table>

#### Experimental Options ####

<table>
<colgroup>
<col width="50%">
<col width="50%">
</colgroup>

<tr>
  <td>
    <code>--templatedir=TEMPLATEDIR</code>
  </td>
  <td>
    The <code>cfx xpi</code> command constructs the add-on using a extension
    template which you can find under the SDK root, in
    <code>python-lib/cuddlefish/app-extension</code>.
    Use the <code>--templatedir</code> option to specify a different template.
    TEMPLATEDIR may be specified as a full path or as a path relative to the
    current directory.
  </td>
</tr>

</table>

#### Internal Options ####

<table>
<colgroup>
<col width="50%">
<col width="50%">
</colgroup>

<tr>
  <td>
    <code>--keydir=KEYDIR</code>
  </td>
  <td>
    Supply a different location for
    <a href="dev-guide/addon-development/program-id.html">signing keys</a>.
    KEYDIR may be specified as a full path or as a path relative to the
    current directory.
  </td>
</tr>

</table>

## Experimental Commands ##

### cfx develop ###

This initiates an instance of a host application in development mode,
and allows you to pipe commands into it from another shell without
having to constantly restart it. Aside from convenience, for SDK
Platform developers this has the added benefit of making it easier to
detect leaks.

For example, in shell A, type:

<pre>
  cfx develop
</pre>

In shell B, type:

<pre>
  cfx test --use-server
</pre>

This will send `cfx test --use-server` output to shell A. If you repeat the
command in shell B, `cfx test --use-server` output will appear again in shell A
without restarting the host application.

`cfx develop` doesn't take any options.

## Internal Commands ##

### cfx sdocs ###

Executing this command builds a static HTML version of the SDK documentation
that can be hosted on a web server without the special application support
required by `cfx docs`.

#### Options ####

<table>
<colgroup>
<col width="50%">
<col width="50%">
</colgroup>

<tr>
  <td>
    <code>--baseurl=BASEURL</code>
  </td>
  <td>
    The root of the static docs tree, for example:
    <code>http://example.com/sdk-docs/</code>.
  </td>
</tr>

</table>

### cfx testcfx ###

This will run a number of tests on the cfx tool, including tests against the
documentation. Use `cfx testcfx -v` for the specific list of tests.

This accepts the same options as `cfx test`.

### cfx testpkgs ###

This will test all of the available CommonJS packages. Note that the number
of tests run and their success depends on what application they are run
with, and which binary is used.

This accepts the same options as `cfx test`.

### cfx testex ###

This will test all available example code. Note that the number
of tests run and their success depends on what application they are run
with, and which binary is used.

This accepts the same options as `cfx test`.

### cfx testall ###

This will test *everything*: the cfx tool, all available CommonJS packages,
and all examples.

This accepts the same options as `cfx test`.

## <a name="configurations">Using Configurations</a> ##

The `--use-config` option enables you to specify a set of options as a named
configuration in a file, then pass them to `cfx` by referencing the named set.

You define configurations in a file called `local.json` which should live
in the root directory of your SDK. Configurations are listed under a key called
"configs".

Suppose your the following `local.json` is as follows:

<pre>
  {
      "configs": {
          "ff40": ["-b", "/usr/bin/firefox-4.0"]
      }
  }
</pre>

You can run:

<pre>
  cfx test --use-config=ff40
</pre>

And it would be equivalent to:

<pre>
  cfx test -a firefox -b /usr/bin/firefox-4.0
</pre>

This method of defining configuration options can be used for all of the `run`,
build, and test tools. If "default" is defined in the `local.json` cfx will use
that configuration unless otherwise specified.

## <a name="arguments">Passing Static Arguments</a> ##

You can use the cfx `--static-args` option to pass arbitrary data to your
program.  This may be especially useful if you run cfx from a script.

The value of `--static-args` must be a JSON string.  The object encoded by the
JSON becomes the `staticArgs` member of the `options` object passed as the
first argument to your program's `main` function.  The default value of
`--static-args` is `"{}"` (an empty object), so you don't have to worry about
checking whether `staticArgs` exists in `options`.

For example, if your `main.js` looks like this:

    exports.main = function (options, callbacks) {
      console.log(options.staticArgs.foo);
    };

And you run cfx like this:

<pre>
  cfx run --static-args="{ \"foo\": \"Hello from the command line\" }"
</pre>

Then your console should contain this:

<pre>
  info: Hello from the command line
</pre>

The `--static-args` option is recognized by two of the package-specific
commands: `run` and `xpi`.  When used with the `xpi` command, the JSON is
packaged with the XPI's harness options and will therefore be used whenever the
program in the XPI is run.<|MERGE_RESOLUTION|>--- conflicted
+++ resolved
@@ -111,11 +111,7 @@
     <p>For example, to pass the
     <code>-jsconsole</code> argument to Firefox, which will launch the
     <a href="https://developer.mozilla.org/en/Error_Console">JavaScript
-<<<<<<< HEAD
-    Error Console</a>, try the following:</p<>
-=======
     Error Console</a>, try the following:</p>
->>>>>>> 8c6457f4
     <pre>cfx run --binary-args -jsconsole</pre>
     <p>To pass multiple arguments, or arguments containing spaces, quote them:</p>
     <pre>cfx run --binary-args '-url "www.mozilla.org" -jsconsole'</pre>
@@ -336,11 +332,7 @@
     <p>For example, to pass the
     <code>-jsconsole</code> argument to Firefox, which will launch the
     <a href="https://developer.mozilla.org/en/Error_Console">JavaScript
-<<<<<<< HEAD
-    Error Console</a>, try the following:</p<>
-=======
     Error Console</a>, try the following:</p>
->>>>>>> 8c6457f4
     <pre>cfx run --binary-args -jsconsole</pre>
     <p>To pass multiple arguments, or arguments containing spaces, quote them:</p>
     <pre>cfx run --binary-args '-url "www.mozilla.org" -jsconsole'</pre>
